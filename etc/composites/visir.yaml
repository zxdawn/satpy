--- conflicted
+++ resolved
@@ -90,18 +90,12 @@
   natural_sun:
     compositor: !!python/name:satpy.composites.RGBCompositor
     prerequisites:
-<<<<<<< HEAD
-    - 1.63: [sunz_corrector]
-    - 0.85: [sunz_corrector]
-    - 0.635: [sunz_corrector]
-=======
     - wavelength: 1.63
-      modifiers: [sunz_correction]
+      modifiers: [sunz_corrector]
     - wavelength: 0.85
-      modifiers: [sunz_correction]
+      modifiers: [sunz_corrector]
     - wavelength: 0.635
-      modifiers: [sunz_correction]
->>>>>>> 1b1c14d4
+      modifiers: [sunz_corrector]
     standard_name: natural
   night_fog:
     compositor: !!python/name:satpy.composites.Dust
@@ -120,15 +114,10 @@
   overview_sun:
     compositor: !!python/name:satpy.composites.RGBCompositor
     prerequisites:
-<<<<<<< HEAD
-    - 0.6: [sunz_corrector]
-    - 0.8: [sunz_corrector]
-=======
     - wavelength: 0.6
-      modifiers: [sunz_correction]
+      modifiers: [sunz_corrector]
     - wavelength: 0.8
-      modifiers: [sunz_correction]
->>>>>>> 1b1c14d4
+      modifiers: [sunz_corrector]
     - 10.8
     standard_name: overview
 
