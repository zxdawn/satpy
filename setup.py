#!/usr/bin/env python
# -*- coding: utf-8 -*-
# Copyright (c) 2009-2023 Satpy developers
#
# This file is part of satpy.
#
# satpy is free software: you can redistribute it and/or modify it under the
# terms of the GNU General Public License as published by the Free Software
# Foundation, either version 3 of the License, or (at your option) any later
# version.
#
# satpy is distributed in the hope that it will be useful, but WITHOUT ANY
# WARRANTY; without even the implied warranty of MERCHANTABILITY or FITNESS FOR
# A PARTICULAR PURPOSE.  See the GNU General Public License for more details.
#
# You should have received a copy of the GNU General Public License along with
# satpy.  If not, see <http://www.gnu.org/licenses/>.
"""Setup file for satpy."""

import os.path
from glob import glob

from setuptools import find_packages, setup

<<<<<<< HEAD
requires = ["numpy >=1.13", "pillow", "pyresample >=1.24.0", "trollsift",
            "trollimage >=1.20", "pykdtree", "pyyaml >=5.1", "xarray >=0.10.1, !=0.13.0",
            "dask[array] >=0.17.1", "pyproj>=2.2", "zarr", "donfig", "appdirs",
            "packaging", "pooch", "pyorbital"]
=======
requires = ['numpy >=1.21', 'pillow', 'pyresample >=1.24.0', 'trollsift',
            'trollimage >=1.20', 'pykdtree', 'pyyaml >=5.1', 'xarray >=0.10.1, !=0.13.0',
            'dask[array] >=0.17.1', 'pyproj>=2.2', 'zarr', 'donfig', 'appdirs',
            'packaging', 'pooch', 'pyorbital']
>>>>>>> bc32c943

test_requires = ["behave", "h5py", "netCDF4", "pyhdf", "imageio",
                 "rasterio", "geoviews", "trollimage", "fsspec", "bottleneck",
                 "rioxarray", "pytest", "pytest-lazy-fixture", "defusedxml",
                 "s3fs", "eccodes", "h5netcdf", "xarray-datatree",
                 "skyfield", "ephem", "pint-xarray", "astropy", "dask-image"]

extras_require = {
    # Readers:
    "avhrr_l1b_gaclac": ["pygac >= 1.3.0"],
    "modis_l1b": ["pyhdf", "python-geotiepoints >= 1.1.7"],
    "geocat": ["pyhdf"],
    "acspo": ["netCDF4 >= 1.1.8"],
    "clavrx": ["netCDF4 >= 1.1.8"],
    "viirs_l1b": ["netCDF4 >= 1.1.8"],
    "viirs_sdr": ["h5py >= 2.7.0"],
    "viirs_compact": ["h5py >= 2.7.0"],
    "omps_edr": ["h5py >= 2.7.0"],
    "amsr2_l1b": ["h5py >= 2.7.0"],
    "hrpt": ["pyorbital >= 1.3.1", "pygac", "python-geotiepoints >= 1.1.7"],
    "hrit_msg": ["pytroll-schedule"],
    "msi_safe": ["rioxarray", "bottleneck", "python-geotiepoints"],
    "nc_nwcsaf_msg": ["netCDF4 >= 1.1.8"],
    "sar_c": ["python-geotiepoints >= 1.1.7", "rasterio", "rioxarray", "defusedxml"],
    "abi_l1b": ["h5netcdf"],
    "seviri_l1b_hrit": ["pyorbital >= 1.3.1"],
    "seviri_l1b_native": ["pyorbital >= 1.3.1"],
    "seviri_l1b_nc": ["pyorbital >= 1.3.1", "netCDF4 >= 1.1.8"],
    "seviri_l2_bufr": ["eccodes"],
    "seviri_l2_grib": ["eccodes"],
    "hsaf_grib": ["pygrib"],
    "remote_reading": ["fsspec"],
    "insat_3d": ["xarray-datatree"],
    "gms5-vissr_l1b": ["numba"],
    # Writers:
    "cf": ["h5netcdf >= 0.7.3"],
    "awips_tiled": ["netCDF4 >= 1.1.8"],
    "geotiff": ["rasterio", "trollimage[geotiff]"],
    "ninjo": ["pyninjotiff", "pint"],
    "units": ["pint-xarray"],
    # Composites/Modifiers:
    "rayleigh": ["pyspectral >= 0.10.1"],
    "angles": ["pyorbital >= 1.3.1"],
    "filters": ["dask-image"],
    # MultiScene:
    "animations": ["imageio"],
    # Documentation:
    "doc": ["sphinx", "sphinx_rtd_theme", "sphinxcontrib-apidoc"],
    # Other
    "geoviews": ["geoviews"],
    "overlays": ["pycoast", "pydecorate"],
    "satpos_from_tle": ["skyfield", "astropy"],
    "tests": test_requires,
}
all_extras = []
for extra_deps in extras_require.values():
    all_extras.extend(extra_deps)
extras_require["all"] = list(set(all_extras))


def _config_data_files(base_dirs, extensions=(".cfg", )):
    """Find all subdirectory configuration files.

    Searches each base directory relative to this setup.py file and finds
    all files ending in the extensions provided.

    :param base_dirs: iterable of relative base directories to search
    :param extensions: iterable of file extensions to include (with '.' prefix)
    :returns: list of 2-element tuples compatible with `setuptools.setup`
    """
    data_files = []
    pkg_root = os.path.realpath(os.path.dirname(__file__)) + "/"
    for base_dir in base_dirs:
        new_data_files = []
        for ext in extensions:
            configs = glob(os.path.join(pkg_root, base_dir, "*" + ext))
            configs = [c.replace(pkg_root, "") for c in configs]
            new_data_files.extend(configs)
        data_files.append((base_dir, new_data_files))

    return data_files


entry_points = {
    "console_scripts": [
        "satpy_retrieve_all_aux_data=satpy.aux_download:retrieve_all_cmd",
    ],
}


NAME = "satpy"
with open("README.rst", "r") as readme:
    README = readme.read()

setup(name=NAME,
      description="Python package for earth-observing satellite data processing",
      long_description=README,
      author="The Pytroll Team",
      author_email="pytroll@googlegroups.com",
      classifiers=["Development Status :: 5 - Production/Stable",
                   "Intended Audience :: Science/Research",
                   "License :: OSI Approved :: GNU General Public License v3 " +
                   "or later (GPLv3+)",
                   "Operating System :: OS Independent",
                   "Programming Language :: Python",
                   "Topic :: Scientific/Engineering"],
      url="https://github.com/pytroll/satpy",
      download_url="https://pypi.python.org/pypi/satpy",
      project_urls={
            "Bug Tracker": "https://github.com/pytroll/satpy/issues",
            "Documentation": "https://satpy.readthedocs.io/en/stable/",
            "Source Code": "https://github.com/pytroll/satpy",
            "Organization": "https://pytroll.github.io/",
            "Slack": "https://pytroll.slack.com/",
            "Twitter": "https://twitter.com/hashtag/satpy?src=hashtag_click",
            "Release Notes": "https://github.com/pytroll/satpy/blob/main/CHANGELOG.md",
            "Mastodon": "https://fosstodon.org/tags/satpy",
        },
      packages=find_packages(),
      # Always use forward '/', even on Windows
      # See https://setuptools.readthedocs.io/en/latest/userguide/datafiles.html#data-files-support
      package_data={"satpy": ["etc/geo_image.cfg",
                              "etc/areas.yaml",
                              "etc/satpy.cfg",
                              "etc/himawari-8.cfg",
                              "etc/eps_avhrrl1b_6.5.xml",
                              "etc/readers/*.yaml",
                              "etc/writers/*.yaml",
                              "etc/composites/*.yaml",
                              "etc/enhancements/*.cfg",
                              "etc/enhancements/*.yaml",
                              "tests/etc/readers/*.yaml",
                              "tests/etc/composites/*.yaml",
                              "tests/etc/writers/*.yaml",
                              ]},
      zip_safe=False,
      install_requires=requires,
      python_requires=">=3.9",
      extras_require=extras_require,
      entry_points=entry_points,
      )<|MERGE_RESOLUTION|>--- conflicted
+++ resolved
@@ -22,17 +22,10 @@
 
 from setuptools import find_packages, setup
 
-<<<<<<< HEAD
-requires = ["numpy >=1.13", "pillow", "pyresample >=1.24.0", "trollsift",
-            "trollimage >=1.20", "pykdtree", "pyyaml >=5.1", "xarray >=0.10.1, !=0.13.0",
-            "dask[array] >=0.17.1", "pyproj>=2.2", "zarr", "donfig", "appdirs",
-            "packaging", "pooch", "pyorbital"]
-=======
 requires = ['numpy >=1.21', 'pillow', 'pyresample >=1.24.0', 'trollsift',
             'trollimage >=1.20', 'pykdtree', 'pyyaml >=5.1', 'xarray >=0.10.1, !=0.13.0',
             'dask[array] >=0.17.1', 'pyproj>=2.2', 'zarr', 'donfig', 'appdirs',
             'packaging', 'pooch', 'pyorbital']
->>>>>>> bc32c943
 
 test_requires = ["behave", "h5py", "netCDF4", "pyhdf", "imageio",
                  "rasterio", "geoviews", "trollimage", "fsspec", "bottleneck",
