--- conflicted
+++ resolved
@@ -15,13 +15,8 @@
 
 [tool.ruff]
 # See https://docs.astral.sh/ruff/rules/
-<<<<<<< HEAD
-# In the future, add "A", "B", "S", "N", "D"
-select = ["D", "E", "W", "F", "I", "PT", "TID", "C90", "Q", "T10", "T20"]
-=======
 # In the future, add "B", "S", "N"
 select = ["A", "D", "E", "W", "F", "I", "PT", "TID", "C90", "Q", "T10", "T20"]
->>>>>>> e338294d
 line-length = 120
 
 [tool.ruff.per-file-ignores]
