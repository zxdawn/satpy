--- conflicted
+++ resolved
@@ -220,15 +220,11 @@
     return DataArray(res, dims=('y', 'x'))
 
 
-<<<<<<< HEAD
-def interpolate_xarray_linear(xpoints, ypoints, values, shape, chunks=CHUNK_SIZE):
-=======
 def intp(grid_x, grid_y, interpolator):
     return interpolator((grid_y, grid_x))
 
 
-def interpolate_xarray_linear(xpoints, ypoints, values, shape):
->>>>>>> ef5dc2cb
+def interpolate_xarray_linear(xpoints, ypoints, values, shape, chunks=CHUNK_SIZE):
     """Interpolate linearly, generating a dask array."""
     from scipy.interpolate.interpnd import (LinearNDInterpolator,
                                             _ndim_coords_from_arrays)
@@ -242,17 +238,10 @@
                                                  np.asarray(xpoints))).T)
 
     interpolator = LinearNDInterpolator(points, values)
-<<<<<<< HEAD
-
-    def intp(grid_x, grid_y, interpolator):
-        return interpolator((grid_y, grid_x))
 
     grid_x, grid_y = da.meshgrid(da.arange(shape[1], chunks=hchunks),
                                  da.arange(shape[0], chunks=vchunks))
-=======
-    grid_x, grid_y = da.meshgrid(da.arange(shape[1], chunks=CHUNK_SIZE),
-                                 da.arange(shape[0], chunks=CHUNK_SIZE))
->>>>>>> ef5dc2cb
+
     # workaround for non-thread-safe first call of the interpolator:
     interpolator((0, 0))
     res = da.map_blocks(intp, grid_x, grid_y, interpolator=interpolator)
