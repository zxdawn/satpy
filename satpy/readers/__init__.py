#!/usr/bin/env python
# -*- coding: utf-8 -*-
# Copyright (c) 2015-2017.

# Author(s):

#   David Hoese <david.hoese@ssec.wisc.edu>
#   Martin Raspaud <martin.raspaud@smhi.se>

# This file is part of satpy.

# satpy is free software: you can redistribute it and/or modify it under the
# terms of the GNU General Public License as published by the Free Software
# Foundation, either version 3 of the License, or (at your option) any later
# version.

# satpy is distributed in the hope that it will be useful, but WITHOUT ANY
# WARRANTY; without even the implied warranty of MERCHANTABILITY or FITNESS FOR
# A PARTICULAR PURPOSE.  See the GNU General Public License for more details.

# You should have received a copy of the GNU General Public License along with
# satpy.  If not, see <http://www.gnu.org/licenses/>.
"""Shared objects of the various reader classes."""

import logging
import numbers
import os

import six
import yaml

from satpy.config import (config_search_paths, get_environ_config_dir,
                          glob_config)
from satpy.dataset import DATASET_KEYS, DatasetID

try:
    import configparser
except ImportError:
    from six.moves import configparser

LOG = logging.getLogger(__name__)


class MalformedConfigError(Exception):
    pass


class DatasetDict(dict):

    """Special dictionary object that can handle dict operations based on
    dataset name, wavelength, or DatasetID.

    Note: Internal dictionary keys are `DatasetID` objects.
    """

    def __init__(self, *args, **kwargs):
        super(DatasetDict, self).__init__(*args, **kwargs)

    def keys(self, names=False, wavelengths=False):
        # sort keys so things are a little more deterministic (.keys() is not)
        keys = sorted(super(DatasetDict, self).keys())
        if names:
            return (k.name for k in keys)
        elif wavelengths:
            return (k.wavelength for k in keys)
        else:
            return keys

    def get_key(self, key):
        if isinstance(key, DatasetID):
            res = self.get_keys_by_datasetid(key)
            if not res:
                return None
            elif len(res) == 1:
                return res[0]

            # more than one dataset matched
            res = self.get_best_choice(key, res)
            if len(res) != 1:
                raise KeyError("No unique dataset matching " + str(key))
            return res[0]
        # get by wavelength
        elif isinstance(key, numbers.Number):
            for k in self.keys():
                if k.wavelength is not None and \
                        DatasetID.wavelength_match(k.wavelength, key):
                    return k
        # get by name
        else:
            for k in self.keys():
                if DatasetID.name_match(k.name, key):
                    return k

    def get_keys(self,
                 name_or_wl,
                 resolution=None,
                 polarization=None,
                 calibration=None,
                 modifiers=None):
        # Get things that match at least the name_or_wl
        if isinstance(name_or_wl, numbers.Number):
            keys = [k for k in self.keys()
                    if DatasetID.wavelength_match(k.wavelength, name_or_wl)]
        elif isinstance(name_or_wl, (str, six.text_type)):
            keys = [k for k in self.keys()
                    if DatasetID.name_match(k.name, name_or_wl)]
        else:
            raise TypeError("First argument must be a wavelength or name")

        if resolution is not None:
            if not isinstance(resolution, (list, tuple)):
                resolution = (resolution, )
            keys = [k for k in keys
                    if k.resolution is not None and k.resolution in resolution]
        if polarization is not None:
            if not isinstance(polarization, (list, tuple)):
                polarization = (polarization, )
            keys = [k for k in keys
                    if k.polarization is not None and k.polarization in
                    polarization]
        if calibration is not None:
            if not isinstance(calibration, (list, tuple)):
                calibration = (calibration, )
            keys = [
                k for k in keys
                if k.calibration is not None and k.calibration in calibration
            ]
        if modifiers is not None:
            keys = [
                k for k in keys
                if k.modifiers is not None and k.modifiers == modifiers
            ]

        return keys

    def get_best_choice(self, key, choices):
        if key.modifiers is None and choices:
            num_modifiers = min(len(x.modifiers or tuple()) for x in choices)
            choices = [c for c in choices if len(
                c.modifiers or tuple()) == num_modifiers]
        if key.resolution is None and choices:
            low_res = [x.resolution for x in choices if x.resolution]
            if low_res:
                low_res = min(low_res)
                choices = [c for c in choices if c.resolution == low_res]
        return choices

    def get_keys_by_datasetid(self, did):
        keys = self.keys()
        for key in DATASET_KEYS:
            if getattr(did, key) is not None:
                if key == "wavelength":
                    keys = [k for k in keys
                            if (getattr(k, key) is not None and
                                DatasetID.wavelength_match(getattr(k, key),
                                                           getattr(did, key)))]
                else:
                    keys = [k for k in keys
                            if getattr(k, key) is not None and getattr(k, key)
                            == getattr(did, key)]

        return keys

    def get_item(self,
                 name_or_wl,
                 resolution=None,
                 polarization=None,
                 calibration=None,
                 modifiers=None):
        keys = self.get_keys(name_or_wl,
                             resolution=resolution,
                             polarization=polarization,
                             calibration=calibration,
                             modifiers=modifiers)
        if not keys:
            raise KeyError("No keys found matching provided filters")

        return self[keys[0]]

    def __getitem__(self, item):
        key = self.get_key(item)
        if key is None:
            raise KeyError("No dataset matching '{}' found".format(str(item)))
        return super(DatasetDict, self).__getitem__(key)

    def __setitem__(self, key, value):
        """Support assigning 'Dataset' objects or dictionaries of metadata.
        """
        d = value.info if hasattr(value, 'info') else value
        if not isinstance(key, DatasetID):
            old_key = key
            key = self.get_key(key)
            if key is None:
                if isinstance(old_key, (str, six.text_type)):
                    new_name = old_key
                else:
                    new_name = d.get("name")
                # this is a new key and it's not a full DatasetID tuple
                key = DatasetID(name=new_name,
                                resolution=d.get("resolution"),
                                wavelength=d.get("wavelength"),
                                polarization=d.get("polarization"),
                                calibration=d.get("calibration"),
                                modifiers=d.get("modifiers", tuple()))
                if key.name is None and key.wavelength is None:
                    raise ValueError(
                        "One of 'name' or 'wavelength' info values should be set.")

        # update the 'value' with the information contained in the key
        if hasattr(d, '__setitem__'):
            d["name"] = key.name
            # XXX: What should users be allowed to modify?
            d["resolution"] = key.resolution
            d["calibration"] = key.calibration
            d["polarization"] = key.polarization
            d["modifiers"] = key.modifiers
            # you can't change the wavelength of a dataset, that doesn't make
            # sense
            if "wavelength" in d and d["wavelength"] != key.wavelength:
                raise TypeError("Can't change the wavelength of a dataset")

        return super(DatasetDict, self).__setitem__(key, value)

    def __contains__(self, item):
        key = self.get_key(item)
        return super(DatasetDict, self).__contains__(key)

    def __delitem__(self, key):
        key = self.get_key(key)
        return super(DatasetDict, self).__delitem__(key)


def read_reader_config(config_files):
    """Read the reader *config_files* and return the info extracted.
    """

    conf = {}
    LOG.debug('Reading ' + str(config_files))
    for config_file in config_files:
        with open(config_file) as fd:
            conf.update(yaml.load(fd.read()))

    try:
        reader_info = conf['reader']
    except KeyError:
        raise MalformedConfigError(
            "Malformed config file {}: missing reader 'reader'".format(
                config_files))
    reader_info['config_files'] = config_files
    return reader_info


def load_reader(reader_configs, **reader_kwargs):
    """Import and setup the reader from *reader_info*
    """
    reader_info = read_reader_config(reader_configs)
    reader_instance = reader_info['reader'](
        config_files=reader_configs,
        **reader_kwargs
    )
    return reader_instance


<<<<<<< HEAD
def configs_for_reader(reader=None, ppp_config_dir=None):
    """Generator of reader configuration files for one or more readers

    Args:
        reader (Optional[str]): Yield configs only for this reader
        ppp_config_dir (Optional[str]): Additional configuration directory
            to search for reader configuration files.

    Returns: Generator of lists of configuration files

=======
class ReaderFinder(object):

    """Find readers given a scene, filenames, sensors, and/or a reader_name
>>>>>>> e863287d
    """
    if reader is not None:
        if not isinstance(reader, (list, tuple)):
            reader = [reader]
        # given a config filename or reader name
        config_files = [r if r.endswith('.yaml') else r + '.yaml' for r in reader]
    else:
        reader_configs = glob_config(os.path.join('readers', '*.yaml'), ppp_config_dir)
        config_files = set(reader_configs)

    for config_file in config_files:
        config_basename = os.path.basename(config_file)
        reader_configs = config_search_paths(
            os.path.join("readers", config_basename), ppp_config_dir)

        if not reader_configs:
            LOG.warning("No reader configs found for '%s'", reader)
            continue

        yield reader_configs


def find_files_and_readers(start_time=None, end_time=None, base_dir=None,
                           reader=None, sensor=None, ppp_config_dir=get_environ_config_dir(),
                           filter_parameters=None, reader_kwargs=None):
    """Find on-disk files matching the provided parameters.

    Use `start_time` and/or `end_time` to limit found filenames by the times
    in the filenames (not the internal file metadata). Files are matched if
    they fall anywhere within the range specified by these parameters.

    Searching is **NOT** recursive.

    The returned dictionary can be passed directly to the `Scene` object
    through the `filenames` keyword argument.

    Args:
        start_time (datetime): Limit used files by starting time.
        end_time (datetime): Limit used files by ending time.
        base_dir (str): The directory to search for files containing the
                        data to load. Defaults to the current directory.
        reader (str or list): The name of the reader to use for loading the data or a list of names.
        sensor (str or list): Limit used files by provided sensors.
        ppp_config_dir (str): The directory containing the configuration
                              files for SatPy.
        filter_parameters (dict): Filename pattern metadata to filter on. `start_time` and `end_time` are
                                  automatically added to this dictionary. Shortcut for
                                  `reader_kwargs['filter_parameters']`.
        reader_kwargs (dict): Keyword arguments to pass to specific reader
                              instances to further configure file searching.

    Returns: Dictionary mapping reader name string to list of filenames

    """
    reader_files = {}
    reader_kwargs = reader_kwargs or {}
    filter_parameters = filter_parameters or reader_kwargs.get('filter_parameters', {})
    sensor_supported = False

    if start_time or end_time:
        filter_parameters['start_time'] = start_time
        filter_parameters['end_time'] = end_time
    reader_kwargs['filter_parameters'] = filter_parameters

    for reader_configs in configs_for_reader(reader, ppp_config_dir):
        try:
            reader_instance = load_reader(reader_configs, **reader_kwargs)
        except (KeyError, MalformedConfigError, yaml.YAMLError) as err:
            LOG.info('Cannot use %s', str(reader_configs))
            LOG.debug(str(err))
            continue

        if not reader_instance.supports_sensor(sensor):
            continue
        elif sensor is not None:
            # sensor was specified and a reader supports it
            sensor_supported = True
        loadables = reader_instance.select_files_from_directory(base_dir)
        if loadables:
            loadables = list(
                reader_instance.filter_selected_filenames(loadables))
        if loadables:
            reader_files[reader_instance.name] = list(loadables)

    if sensor and not sensor_supported:
        raise ValueError("Sensor '{}' not supported by any readers".format(sensor))

    if not reader_files:
        raise ValueError("No supported files found")
    return reader_files


def load_readers(filenames=None, reader=None, reader_kwargs=None,
                 ppp_config_dir=get_environ_config_dir()):
    """Create specified readers and assign files to them.

    Args:
        filenames (iterable or dict): A sequence of files that will be used to load data from. A ``dict`` object
                                      should map reader names to a list of filenames for that reader.
        reader (str or list): The name of the reader to use for loading the data or a list of names.
        filter_parameters (dict): Specify loaded file filtering parameters.
                                  Shortcut for `reader_kwargs['filter_parameters']`.
        reader_kwargs (dict): Keyword arguments to pass to specific reader instances.
        ppp_config_dir (str): The directory containing the configuration files for satpy.

    Returns: Dictionary mapping reader name to reader instance

    """
    reader_instances = {}
    reader_kwargs = reader_kwargs or {}

    if not filenames:
        LOG.info("'filenames' required to create reader objects")
        return {}

    if reader is None and isinstance(filenames, dict):
        # filenames is a dictionary of reader_name -> filenames
        reader = list(filenames.keys())
        remaining_filenames = set(f for fl in filenames.values() for f in fl)
    else:
        remaining_filenames = set(filenames or [])

    for idx, reader_configs in enumerate(configs_for_reader(reader, ppp_config_dir)):
        if isinstance(filenames, dict):
            readers_files = set(filenames[reader[idx]])
        else:
            readers_files = remaining_filenames

        try:
            reader_instance = load_reader(reader_configs, **reader_kwargs)
        except (KeyError, MalformedConfigError, yaml.YAMLError) as err:
            LOG.info('Cannot use %s', str(reader_configs))
            LOG.debug(str(err))
            continue

        if readers_files:
            loadables = reader_instance.select_files_from_pathnames(readers_files)
        if loadables:
            reader_instance.create_filehandlers(loadables)
            reader_instances[reader_instance.name] = reader_instance
            remaining_filenames -= set(loadables)
        if not remaining_filenames:
            break

    if remaining_filenames:
        LOG.warning(
            "Don't know how to open the following files: {}".format(str(
                remaining_filenames)))
    if not reader_instances:
        raise ValueError("No supported files found")
    return reader_instances<|MERGE_RESOLUTION|>--- conflicted
+++ resolved
@@ -261,7 +261,6 @@
     return reader_instance
 
 
-<<<<<<< HEAD
 def configs_for_reader(reader=None, ppp_config_dir=None):
     """Generator of reader configuration files for one or more readers
 
@@ -272,11 +271,6 @@
 
     Returns: Generator of lists of configuration files
 
-=======
-class ReaderFinder(object):
-
-    """Find readers given a scene, filenames, sensors, and/or a reader_name
->>>>>>> e863287d
     """
     if reader is not None:
         if not isinstance(reader, (list, tuple)):
