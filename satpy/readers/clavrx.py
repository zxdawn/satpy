#!/usr/bin/env python
# -*- coding: utf-8 -*-
# Copyright (c) 2021 Satpy developers
#
# This file is part of satpy.
#
# satpy is free software: you can redistribute it and/or modify it under the
# terms of the GNU General Public License as published by the Free Software
# Foundation, either version 3 of the License, or (at your option) any later
# version.
#
# satpy is distributed in the hope that it will be useful, but WITHOUT ANY
# WARRANTY; without even the implied warranty of MERCHANTABILITY or FITNESS FOR
# A PARTICULAR PURPOSE.  See the GNU General Public License for more details.
#
# You should have received a copy of the GNU General Public License along with
# satpy.  If not, see <http://www.gnu.org/licenses/>.
"""Interface to CLAVR-X HDF4 products."""

import logging
import os
from glob import glob
from typing import Optional, Union

import netCDF4
import numpy as np
import xarray as xr
from pyresample import geometry

from satpy.readers.file_handlers import BaseFileHandler
from satpy.readers.hdf4_utils import SDS, HDF4FileHandler
from satpy.utils import get_legacy_chunk_size

LOG = logging.getLogger(__name__)

<<<<<<< HEAD
=======
CHUNK_SIZE = get_legacy_chunk_size()

>>>>>>> 8baf5af7
CF_UNITS = {
    'none': '1',
}

SENSORS = {
    'MODIS': 'modis',
    'VIIRS': 'viirs',
    'AVHRR': 'avhrr',
    'AHI': 'ahi',
    'ABI': 'abi',
    'GOES-RU-IMAGER': 'abi',
}
PLATFORMS = {
    'SNPP': 'npp',
    'HIM8': 'himawari8',
    'HIM9': 'himawari9',
    'H08': 'himawari8',
    'H09': 'himawari9',
    'G16': 'GOES-16',
    'G17': 'GOES-17',
    'G18': 'GOES-18',
}
ROWS_PER_SCAN = {
    'viirs': 16,
    'modis': 10,
}
NADIR_RESOLUTION = {
    'viirs': 742,
    'modis': 1000,
    'avhrr': 1050,
    'ahi': 2000,
    'abi': 2004,
}

CHANNEL_ALIASES = {
    "abi": {"refl_0_47um_nom": {"name": "C01", "wavelength": 0.47, "modifiers": ("sunz_corrected",)},
            "refl_0_65um_nom": {"name": "C02", "wavelength": 0.64, "modifiers": ("sunz_corrected",)},
            "refl_0_86um_nom": {"name": "C03", "wavelength": 0.865, "modifiers": ("sunz_corrected",)},
            "refl_1_38um_nom": {"name": "C04", "wavelength": 1.38, "modifiers": ("sunz_corrected",)},
            "refl_1_60um_nom": {"name": "C05", "wavelength": 1.61, "modifiers": ("sunz_corrected",)},
            "refl_2_10um_nom": {"name": "C06", "wavelength": 2.25, "modifiers": ("sunz_corrected",)},
            },
    "viirs": {"refl_0_65um_nom": {"name": "I01", "wavelength": 0.64, "modifiers": ("sunz_corrected",)},
              "refl_1_38um_nom": {"name": "M09", "wavelength": 1.38, "modifiers": ("sunz_corrected",)},
              "refl_1_60um_nom": {"name": "I03", "wavelength": 1.61, "modifiers": ("sunz_corrected",)}
              }
}


def _get_sensor(sensor: str) -> str:
    """Get the sensor."""
    for k, v in SENSORS.items():
        if k in sensor:
            return v
    raise ValueError(f"Unknown sensor '{sensor}'")


def _get_platform(platform: str) -> str:
    """Get the platform."""
    for k, v in PLATFORMS.items():
        if k in platform:
            return v
    return platform


def _get_rows_per_scan(sensor: str) -> Optional[int]:
    """Get number of rows per scan."""
    for k, v in ROWS_PER_SCAN.items():
        if sensor.startswith(k):
            return v
    return None


def _scale_data(data_arr: Union[xr.DataArray, int], scale_factor: float, add_offset: float) -> xr.DataArray:
    """Scale data, if needed."""
    scaling_needed = not (scale_factor == 1.0 and add_offset == 0.0)
    if scaling_needed:
        data_arr = data_arr * scale_factor + add_offset
    return data_arr


class _CLAVRxHelper:
    """A base class for the CLAVRx File Handlers."""

    @staticmethod
    def _get_nadir_resolution(sensor, resolution_from_filename_info):
        """Get nadir resolution."""
        for k, v in NADIR_RESOLUTION.items():
            if sensor.startswith(k):
                return v
        res = resolution_from_filename_info
        if res.endswith('m'):
            return int(res[:-1])
        elif res is not None:
            return int(res)

    @staticmethod
    def _remove_attributes(attrs: dict) -> dict:
        """Remove attributes that described data before scaling."""
        old_attrs = ['unscaled_missing', 'SCALED_MIN', 'SCALED_MAX',
                     'SCALED_MISSING']

        for attr_key in old_attrs:
            attrs.pop(attr_key, None)
        return attrs

    @staticmethod
    def _get_data(data, dataset_id: dict) -> xr.DataArray:
        """Get a dataset."""
        if dataset_id.get('resolution'):
            data.attrs['resolution'] = dataset_id['resolution']

        attrs = data.attrs.copy()

        # don't need these attributes after applied.
        factor = attrs.pop('scale_factor', (np.ones(1, dtype=data.dtype))[0])
        offset = attrs.pop('add_offset', (np.zeros(1, dtype=data.dtype))[0])
        flag_values = data.attrs.get("flag_values", [None])
        valid_range = attrs.get('valid_range', [None])
        if isinstance(valid_range, np.ndarray):
            attrs["valid_range"] = valid_range.tolist()

        flags = not data.attrs.get("SCALED", 1) and any(flag_values)
        if flags:
            fill = attrs.get('_FillValue', None)
            if isinstance(flag_values, np.ndarray) or isinstance(flag_values, list):
                data = data.where((data >= flag_values[0]) & (data <= flag_values[-1]), fill)
        else:
            fill = attrs.pop('_FillValue', None)
            data = data.where(data != fill)
            data = _scale_data(data, factor, offset)

            if valid_range[0] is not None:
                valid_min = _scale_data(valid_range[0], factor, offset)
                valid_max = _scale_data(valid_range[1], factor, offset)
                data = data.where((data >= valid_min) & (data <= valid_max))

        data.attrs = _CLAVRxHelper._remove_attributes(attrs)

        return data

    @staticmethod
    def _area_extent(x, y, h: float):
        x_l = h * x[0]
        x_r = h * x[-1]
        y_l = h * y[-1]
        y_u = h * y[0]
        ncols = x.shape[0]
        nlines = y.shape[0]
        x_half = (x_r - x_l) / (ncols - 1) / 2.
        y_half = (y_u - y_l) / (nlines - 1) / 2.
        area_extent = (x_l - x_half, y_l - y_half, x_r + x_half, y_u + y_half)
        return area_extent, ncols, nlines

    @staticmethod
    def _read_pug_fixed_grid(projection_coordinates: netCDF4.Variable, distance_multiplier=1.0) -> dict:
        """Read from recent PUG format, where axes are in meters."""
        a = projection_coordinates.semi_major_axis
        h = projection_coordinates.perspective_point_height
        b = projection_coordinates.semi_minor_axis

        lon_0 = projection_coordinates.longitude_of_projection_origin
        sweep_axis = projection_coordinates.sweep_angle_axis[0]

        proj_dict = {'a': float(a) * distance_multiplier,
                     'b': float(b) * distance_multiplier,
                     'lon_0': float(lon_0),
                     'h': float(h) * distance_multiplier,
                     'proj': 'geos',
                     'units': 'm',
                     'sweep': sweep_axis}
        return proj_dict

    @staticmethod
    def _find_input_nc(filename: str, sensor: str, l1b_base: str) -> str:
        dirname = os.path.dirname(filename)
        l1b_filename = os.path.join(dirname, l1b_base + '.nc')
        if os.path.exists(l1b_filename):
            return str(l1b_filename)

        if sensor == "AHI":
            glob_pat = os.path.join(dirname, l1b_base + '*R20*.nc')
        else:
            glob_pat = os.path.join(dirname, l1b_base + '*.nc')

        LOG.debug("searching for {0}".format(glob_pat))
        found_l1b_filenames = list(glob(glob_pat))
        if len(found_l1b_filenames) == 0:
            raise IOError("Could not find navigation donor for {0}"
                          " in same directory as CLAVR-x data".format(l1b_base))
        LOG.debug('Candidate nav donors: {0}'.format(repr(found_l1b_filenames)))
        return found_l1b_filenames[0]

    @staticmethod
    def _read_axi_fixed_grid(filename: str, sensor: str, l1b_attr) -> geometry.AreaDefinition:
        """Read a fixed grid.

        CLAVR-x does not transcribe fixed grid parameters to its output
        We have to recover that information from the original input file,
        which is partially named as L1B attribute

        example attributes found in L2 CLAVR-x files:
        sensor = "AHI" ;
        platform = "HIM8" ;
        FILENAME = "clavrx_H08_20180719_1300.level2.hdf" ;
        L1B = "clavrx_H08_20180719_1300" ;
        """
        LOG.debug(f"looking for corresponding input file for {l1b_attr}"
                  " to act as fixed grid navigation donor")
        l1b_path = _CLAVRxHelper._find_input_nc(filename, sensor, l1b_attr)
        LOG.info(f"CLAVR-x does not include fixed-grid parameters, use input file {l1b_path} as donor")
        l1b = netCDF4.Dataset(l1b_path)
        proj = None
        proj_var = l1b.variables.get("Projection", None)
        if proj_var is not None:
            # hsd2nc input typically used by CLAVR-x uses old-form km for axes/height
            LOG.debug("found hsd2nc-style draft PUG fixed grid specification")
            proj = _CLAVRxHelper._read_pug_fixed_grid(proj_var, 1000.0)
        if proj is None:  # most likely to come into play for ABI cases
            proj_var = l1b.variables.get("goes_imager_projection", None)
            if proj_var is not None:
                LOG.debug("found cmip-style final PUG fixed grid specification")
                proj = _CLAVRxHelper._read_pug_fixed_grid(proj_var)
        if not proj:
            raise ValueError(f"Unable to recover projection information for {filename}")

        h = float(proj['h'])
        x, y = l1b['x'], l1b['y']
        area_extent, ncols, nlines = _CLAVRxHelper._area_extent(x, y, h)

        area = geometry.AreaDefinition(
            'ahi_geos',
            "AHI L2 file area",
            'ahi_geos',
            proj,
            ncols,
            nlines,
            np.asarray(area_extent))

        return area

    @staticmethod
    def get_metadata(sensor: str, platform: str, attrs: dict, ds_info: dict) -> dict:
        """Get metadata."""
        attr_info = {}
        attr_info.update(attrs)
        attr_info.update(ds_info)

        flag_meanings = attr_info.get('flag_meanings', None)
        if not attr_info.get('SCALED', 1) and not flag_meanings:
            attr_info['flag_meanings'] = '<flag_meanings_unknown>'
            attr_info.setdefault('flag_values', [None])
        elif not attr_info.get('SCALED', 1) and isinstance(flag_meanings, str):
            attr_info["flag_meanings"] = flag_meanings.split("  ")
        u = attr_info.get('units')
        if u in CF_UNITS:
            # CF compliance
            attr_info['units'] = CF_UNITS[u]
            if u.lower() == "none":
                attr_info['units'] = "1"
        attr_info['sensor'] = sensor
        attr_info['platform_name'] = platform
        rps = _get_rows_per_scan(sensor)
        if rps:
            attr_info['rows_per_scan'] = rps
        attr_info['reader'] = 'clavrx'

        return attr_info


class CLAVRXHDF4FileHandler(HDF4FileHandler, _CLAVRxHelper):
    """A file handler for CLAVRx files."""

    def __init__(self, filename, filename_info, filetype_info):
        """Init method."""
        super(CLAVRXHDF4FileHandler, self).__init__(filename,
                                                    filename_info,
                                                    filetype_info)

        self.sensor = _get_sensor(self.file_content.get('/attr/sensor'))
        self.platform = _get_platform(self.file_content.get('/attr/platform'))
        self.resolution = _CLAVRxHelper._get_nadir_resolution(self.sensor,
                                                              self.filename_info.get('resolution'))

    @property
    def start_time(self):
        """Get the start time."""
        return self.filename_info['start_time']

    @property
    def end_time(self):
        """Get the end time."""
        return self.filename_info.get('end_time', self.start_time)

    def get_dataset(self, dataset_id, ds_info):
        """Get a dataset for Polar Sensors."""
        var_name = ds_info.get('file_key', dataset_id['name'])
        data = self[var_name]
        data = _CLAVRxHelper._get_data(data, dataset_id)
        data.attrs = _CLAVRxHelper.get_metadata(self.sensor, self.platform,
                                                data.attrs, ds_info)
        return data

    def _available_aliases(self, ds_info, current_var):
        """Add alias if there is a match."""
        new_info = ds_info.copy()
        alias_info = CHANNEL_ALIASES.get(self.sensor).get(current_var, None)
        if alias_info is not None:
            alias_info.update({"file_key": current_var})
            new_info.update(alias_info)
            yield True, new_info

    def _supplement_configured(self, configured_datasets=None):
        """Add more information if this reader can provide it."""
        for is_avail, ds_info in (configured_datasets or []):
            # some other file handler knows how to load this
            if is_avail is not None:
                yield is_avail, ds_info

            new_info = ds_info.copy()  # don't change input
            this_res = ds_info.get('resolution')
            var_name = ds_info.get('file_key', ds_info['name'])
            matches = self.file_type_matches(ds_info['file_type'])
            # we can confidently say that we can provide this dataset and can
            # provide more info
            if matches and var_name in self and this_res != self.resolution:
                new_info['resolution'] = self.resolution
                if self._is_polar():
                    new_info['coordinates'] = ds_info.get('coordinates', ('longitude', 'latitude'))
                yield True, new_info
            elif is_avail is None:
                # if we didn't know how to handle this dataset and no one else did
                # then we should keep it going down the chain
                yield is_avail, ds_info

    def _dynamic_datasets(self):
        """Get data from file and build aliases."""
        for var_name, val in self.file_content.items():
            if isinstance(val, SDS):
                ds_info = {
                    'file_type': self.filetype_info['file_type'],
                    'resolution': self.resolution,
                    'name': var_name,
                }
                if self._is_polar():
                    ds_info['coordinates'] = ['longitude', 'latitude']

                # always yield what we have
                yield True, ds_info
                if CHANNEL_ALIASES.get(self.sensor) is not None:
                    # yield variable as it is
                    # yield any associated aliases
                    yield from self._available_aliases(ds_info, var_name)

    def available_datasets(self, configured_datasets=None):
        """Automatically determine datasets provided by this file."""
        # update previously configured datasets
        yield from self._supplement_configured(configured_datasets)

        # get data from file dynamically
        yield from self._dynamic_datasets()

    def get_shape(self, dataset_id, ds_info):
        """Get the shape."""
        var_name = ds_info.get('file_key', dataset_id['name'])
        return self[var_name + '/shape']

    def _is_polar(self):
        l1b_att, inst_att = (str(self.file_content.get('/attr/L1B', None)),
                             str(self.file_content.get('/attr/sensor', None)))

        return (inst_att != 'AHI' and 'GOES' not in inst_att) or (l1b_att is None)

    def get_area_def(self, key):
        """Get the area definition of the data at hand."""
        if self._is_polar():  # then it doesn't have a fixed grid
            return super(CLAVRXHDF4FileHandler, self).get_area_def(key)

        l1b_att = str(self.file_content.get('/attr/L1B', None))
        area_def = _CLAVRxHelper._read_axi_fixed_grid(self.filename, self.sensor, l1b_att)
        return area_def


class CLAVRXNetCDFFileHandler(_CLAVRxHelper, BaseFileHandler):
    """File Handler for CLAVRX netcdf files."""

    def __init__(self, filename, filename_info, filetype_info):
        """Init method."""
        super(CLAVRXNetCDFFileHandler, self).__init__(filename,
                                                      filename_info,
                                                      filetype_info,
                                                      )

        self.nc = xr.open_dataset(filename,
                                  decode_cf=True,
                                  mask_and_scale=False,
                                  decode_coords=True,
                                  chunks=CHUNK_SIZE)
        # y,x is used in satpy, bands rather than channel using in xrimage
        self.nc = self.nc.rename_dims({'scan_lines_along_track_direction': "y",
                                       'pixel_elements_along_scan_direction': "x"})

        self.platform = _get_platform(
            self.filename_info.get('platform_shortname', None))
        self.sensor = _get_sensor(self.nc.attrs.get('sensor', None))
        self.resolution = _CLAVRxHelper._get_nadir_resolution(self.sensor,
                                                              self.filename_info.get('resolution'))
        # coordinates need scaling and valid_range (mask_and_scale won't work on valid_range)
        self.nc.coords["latitude"] = _CLAVRxHelper._get_data(self.nc.coords["latitude"],
                                                             {"name": "latitude"})
        self.nc.coords["longitude"] = _CLAVRxHelper._get_data(self.nc.coords["longitude"],
                                                              {"name": "longitude"})

    def _dynamic_dataset_info(self, var_name):
        """Set data name and, if applicable, aliases."""
        ds_info = {
            'file_type': self.filetype_info['file_type'],
            'name': var_name,
        }
        yield True, ds_info

        if CHANNEL_ALIASES.get(self.sensor) is not None:
            alias_info = ds_info.copy()
            channel_info = CHANNEL_ALIASES.get(self.sensor).get(var_name, None)
            if channel_info is not None:
                channel_info["file_key"] = var_name
                alias_info.update(channel_info)
                yield True, alias_info

    @staticmethod
    def _is_2d_yx_data_array(data_arr):
        has_y_dim = data_arr.dims[0] == "y"
        has_x_dim = data_arr.dims[1] == "x"
        return has_y_dim and has_x_dim

    def _available_file_datasets(self, handled_vars):
        """Metadata for available variables other than BT."""
        possible_vars = list(self.nc.items()) + list(self.nc.coords.items())
        for var_name, data_arr in possible_vars:
            if var_name in handled_vars:
                continue
            if data_arr.ndim != 2:
                # we don't currently handle non-2D variables
                continue
            if not self._is_2d_yx_data_array(data_arr):
                # we need 'traditional' y/x dimensions currently
                continue

            yield from self._dynamic_dataset_info(var_name)

    def available_datasets(self, configured_datasets=None):
        """Dynamically discover what variables can be loaded from this file.

        See :meth:`satpy.readers.file_handlers.BaseHandler.available_datasets`
        for more information.

        """
        handled_vars = set()
        for is_avail, ds_info in (configured_datasets or []):
            if is_avail is not None:
                # some other file handler said it has this dataset
                # we don't know any more information than the previous
                # file handler so let's yield early
                yield is_avail, ds_info

            matches = self.file_type_matches(ds_info['file_type'])
            if matches and ds_info.get('resolution') != self.resolution:
                # reader knows something about this dataset (file type matches)
                # add any information that this reader can add.
                new_info = ds_info.copy()
                new_info['resolution'] = self.resolution
                handled_vars.add(ds_info['name'])
                yield True, new_info
        yield from self._available_file_datasets(handled_vars)

    def _is_polar(self):
        l1b_att, inst_att = (str(self.nc.attrs.get('L1B', None)),
                             str(self.nc.attrs.get('sensor', None)))

        return (inst_att not in ['ABI', 'AHI'] and 'GOES' not in inst_att) or (l1b_att is None)

    def get_area_def(self, key):
        """Get the area definition of the data at hand."""
        if self._is_polar():  # then it doesn't have a fixed grid
            return super(CLAVRXNetCDFFileHandler, self).get_area_def(key)

        l1b_att = str(self.nc.attrs.get('L1B', None))
        return _CLAVRxHelper._read_axi_fixed_grid(self.filename, self.sensor, l1b_att)

    def get_dataset(self, dataset_id, ds_info):
        """Get a dataset for supported geostationary sensors."""
        var_name = ds_info.get("file_key", dataset_id['name'])
        data = self[var_name]
        data = _CLAVRxHelper._get_data(data, dataset_id)
        data.attrs = _CLAVRxHelper.get_metadata(self.sensor, self.platform,
                                                data.attrs, ds_info)
        return data

    def __getitem__(self, item):
        """Wrap around `self.nc[item]`."""
        # Check if 'item' is an alias:
        data = self.nc[item]
        return data<|MERGE_RESOLUTION|>--- conflicted
+++ resolved
@@ -33,11 +33,8 @@
 
 LOG = logging.getLogger(__name__)
 
-<<<<<<< HEAD
-=======
 CHUNK_SIZE = get_legacy_chunk_size()
 
->>>>>>> 8baf5af7
 CF_UNITS = {
     'none': '1',
 }
