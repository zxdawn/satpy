--- conflicted
+++ resolved
@@ -325,36 +325,22 @@
         except KeyError:
             raise KeyError("Can't find anything called {}".format(
                 str(dataset_key)))
-<<<<<<< HEAD
-
-        if not isinstance(dataset_key, DatasetID):
-            dataset_key = compositor.id
-        # 2.1 get the prerequisites
-        prereqs, unknowns = self._get_compositor_prereqs(
-            compositor.attrs['prerequisites'])
-=======
         if resolution:
-            compositor.info['resolution'] = resolution
+            compositor.attrs['resolution'] = resolution
         if calibration:
-            compositor.info['calibration'] = calibration
+            compositor.attrs['calibration'] = calibration
         if polarization:
-            compositor.info['polarization'] = polarization
+            compositor.attrs['polarization'] = polarization
         dataset_key = compositor.id
         # 2.1 get the prerequisites
         prereqs, unknowns = self._get_compositor_prereqs(
-            compositor.info['prerequisites'], calibration=calibration, polarization=polarization, resolution=resolution)
->>>>>>> 2b3dc1f5
+            compositor.attrs['prerequisites'], calibration=calibration, polarization=polarization, resolution=resolution)
         if unknowns:
             return None, unknowns
 
         optional_prereqs, _ = self._get_compositor_prereqs(
-<<<<<<< HEAD
             compositor.attrs['optional_prerequisites'],
-            skip=True)
-=======
-            compositor.info['optional_prerequisites'],
             skip=True, calibration=calibration, polarization=polarization, resolution=resolution)
->>>>>>> 2b3dc1f5
 
         # Is this the right place for that?
         if src_node is not None:
