--- conflicted
+++ resolved
@@ -29,12 +29,8 @@
                          test_readers, test_resample, test_demo,
                          test_scene, test_utils, test_writers,
                          test_yaml_reader, writer_tests,
-<<<<<<< HEAD
-                         enhancement_tests, compositor_tests, test_multiscene)
-=======
-                         test_enhancements, compositor_tests, test_multiscene,
+                         enhancement_tests, compositor_tests, test_multiscene,
                          test_crefl_utils, test_config)
->>>>>>> 81b33341
 
 
 if sys.version_info < (2, 7):
