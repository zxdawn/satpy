#!/usr/bin/env python
# -*- coding: utf-8 -*-
# Copyright (c) 2018-2020 Satpy developers
#
# This file is part of satpy.
#
# satpy is free software: you can redistribute it and/or modify it under the
# terms of the GNU General Public License as published by the Free Software
# Foundation, either version 3 of the License, or (at your option) any later
# version.
#
# satpy is distributed in the hope that it will be useful, but WITHOUT ANY
# WARRANTY; without even the implied warranty of MERCHANTABILITY or FITNESS FOR
# A PARTICULAR PURPOSE.  See the GNU General Public License for more details.
#
# You should have received a copy of the GNU General Public License along with
# satpy.  If not, see <http://www.gnu.org/licenses/>.
"""Tests for compositors in composites/__init__.py."""

import os
import unittest
from datetime import datetime
from unittest import mock

import dask
import dask.array as da
import numpy as np
import pytest
import xarray as xr
from pyresample import AreaDefinition

import satpy
from satpy.tests.utils import CustomScheduler

# NOTE:
# The following fixtures are not defined in this file, but are used and injected by Pytest:
# - tmp_path


class TestMatchDataArrays(unittest.TestCase):
    """Test the utility method 'match_data_arrays'."""

    def _get_test_ds(self, shape=(50, 100), dims=("y", "x")):
        """Get a fake DataArray."""
        from pyresample.geometry import AreaDefinition
        data = da.random.random(shape, chunks=25)
        area = AreaDefinition(
            "test", "test", "test",
            {"proj": "eqc", "lon_0": 0.0,
             "lat_0": 0.0},
            shape[dims.index("x")], shape[dims.index("y")],
            (-20037508.34, -10018754.17, 20037508.34, 10018754.17))
        attrs = {"area": area}
        return xr.DataArray(data, dims=dims, attrs=attrs)

    def test_single_ds(self):
        """Test a single dataset is returned unharmed."""
        from satpy.composites import CompositeBase
        ds1 = self._get_test_ds()
        comp = CompositeBase("test_comp")
        ret_datasets = comp.match_data_arrays((ds1,))
        assert ret_datasets[0].identical(ds1)

    def test_mult_ds_area(self):
        """Test multiple datasets successfully pass."""
        from satpy.composites import CompositeBase
        ds1 = self._get_test_ds()
        ds2 = self._get_test_ds()
        comp = CompositeBase("test_comp")
        ret_datasets = comp.match_data_arrays((ds1, ds2))
        assert ret_datasets[0].identical(ds1)
        assert ret_datasets[1].identical(ds2)

    def test_mult_ds_no_area(self):
        """Test that all datasets must have an area attribute."""
        from satpy.composites import CompositeBase
        ds1 = self._get_test_ds()
        ds2 = self._get_test_ds()
        del ds2.attrs["area"]
        comp = CompositeBase("test_comp")
        self.assertRaises(ValueError, comp.match_data_arrays, (ds1, ds2))

    def test_mult_ds_diff_area(self):
        """Test that datasets with different areas fail."""
        from pyresample.geometry import AreaDefinition

        from satpy.composites import CompositeBase, IncompatibleAreas
        ds1 = self._get_test_ds()
        ds2 = self._get_test_ds()
        ds2.attrs["area"] = AreaDefinition(
            "test", "test", "test",
            {"proj": "eqc", "lon_0": 0.0,
             "lat_0": 0.0},
            100, 50,
            (-30037508.34, -20018754.17, 10037508.34, 18754.17))
        comp = CompositeBase("test_comp")
        self.assertRaises(IncompatibleAreas, comp.match_data_arrays, (ds1, ds2))

    def test_mult_ds_diff_dims(self):
        """Test that datasets with different dimensions still pass."""
        from satpy.composites import CompositeBase

        # x is still 50, y is still 100, even though they are in
        # different order
        ds1 = self._get_test_ds(shape=(50, 100), dims=("y", "x"))
        ds2 = self._get_test_ds(shape=(3, 100, 50), dims=("bands", "x", "y"))
        comp = CompositeBase("test_comp")
        ret_datasets = comp.match_data_arrays((ds1, ds2))
        assert ret_datasets[0].identical(ds1)
        assert ret_datasets[1].identical(ds2)

    def test_mult_ds_diff_size(self):
        """Test that datasets with different sizes fail."""
        from satpy.composites import CompositeBase, IncompatibleAreas

        # x is 50 in this one, 100 in ds2
        # y is 100 in this one, 50 in ds2
        ds1 = self._get_test_ds(shape=(50, 100), dims=("x", "y"))
        ds2 = self._get_test_ds(shape=(3, 50, 100), dims=("bands", "y", "x"))
        comp = CompositeBase("test_comp")
        self.assertRaises(IncompatibleAreas, comp.match_data_arrays, (ds1, ds2))

    def test_nondimensional_coords(self):
        """Test the removal of non-dimensional coordinates when compositing."""
        from satpy.composites import CompositeBase
        ds = self._get_test_ds(shape=(2, 2))
        ds["acq_time"] = ("y", [0, 1])
        comp = CompositeBase("test_comp")
        ret_datasets = comp.match_data_arrays([ds, ds])
        assert "acq_time" not in ret_datasets[0].coords


class TestRatioSharpenedCompositors:
    """Test RatioSharpenedRGB and SelfSharpendRGB compositors."""

    def setup_method(self):
        """Create test data."""
        from pyresample.geometry import AreaDefinition
        area = AreaDefinition("test", "test", "test",
                              {"proj": "merc"}, 2, 2,
                              (-2000, -2000, 2000, 2000))
        attrs = {"area": area,
                 "start_time": datetime(2018, 1, 1, 18),
                 "modifiers": tuple(),
                 "resolution": 1000,
                 "calibration": "reflectance",
                 "units": "%",
                 "name": "test_vis"}
        low_res_data = np.ones((2, 2), dtype=np.float64) + 4
        low_res_data[1, 1] = 0.0  # produces infinite ratio
        ds1 = xr.DataArray(da.from_array(low_res_data, chunks=2),
                           attrs=attrs, dims=("y", "x"),
                           coords={"y": [0, 1], "x": [0, 1]})
        self.ds1 = ds1

        ds2 = xr.DataArray(da.ones((2, 2), chunks=2, dtype=np.float64) + 2,
                           attrs=attrs, dims=("y", "x"),
                           coords={"y": [0, 1], "x": [0, 1]})
        ds2.attrs["name"] += "2"
        self.ds2 = ds2

        ds3 = xr.DataArray(da.ones((2, 2), chunks=2, dtype=np.float64) + 3,
                           attrs=attrs, dims=("y", "x"),
                           coords={"y": [0, 1], "x": [0, 1]})
        ds3.attrs["name"] += "3"
        self.ds3 = ds3

        # high resolution version
        high_res_data = np.ones((2, 2), dtype=np.float64)
        high_res_data[1, 0] = np.nan  # invalid value in one band
        ds4 = xr.DataArray(da.from_array(high_res_data, chunks=2),
                           attrs=attrs, dims=("y", "x"),
                           coords={"y": [0, 1], "x": [0, 1]})
        ds4.attrs["name"] += "4"
        ds4.attrs["resolution"] = 500
        self.ds4 = ds4

        # high resolution version - but too big
        ds4_big = xr.DataArray(da.ones((4, 4), chunks=2, dtype=np.float64),
                               attrs=attrs.copy(), dims=("y", "x"),
                               coords={"y": [0, 1, 2, 3], "x": [0, 1, 2, 3]})
        ds4_big.attrs["name"] += "4"
        ds4_big.attrs["resolution"] = 500
        ds4_big.attrs["rows_per_scan"] = 1
        ds4_big.attrs["area"] = AreaDefinition("test", "test", "test",
                                               {"proj": "merc"}, 4, 4,
                                               (-2000, -2000, 2000, 2000))
        self.ds4_big = ds4_big

    @pytest.mark.parametrize(
        "init_kwargs",
        [
            {"high_resolution_band": "bad", "neutral_resolution_band": "red"},
            {"high_resolution_band": "red", "neutral_resolution_band": "bad"}
        ]
    )
    def test_bad_colors(self, init_kwargs):
        """Test that only valid band colors can be provided."""
        from satpy.composites import RatioSharpenedRGB
        with pytest.raises(ValueError, match="RatioSharpenedRGB..*_band must be one of .*"):
            RatioSharpenedRGB(name="true_color", **init_kwargs)

    def test_match_data_arrays(self):
        """Test that all areas have to be the same resolution."""
        from satpy.composites import IncompatibleAreas, RatioSharpenedRGB
        comp = RatioSharpenedRGB(name="true_color")
        with pytest.raises(IncompatibleAreas):
            comp((self.ds1, self.ds2, self.ds3), optional_datasets=(self.ds4_big,))

    def test_more_than_three_datasets(self):
        """Test that only 3 datasets can be passed."""
        from satpy.composites import RatioSharpenedRGB
        comp = RatioSharpenedRGB(name="true_color")
        with pytest.raises(ValueError, match="Expected 3 datasets, got 4"):
            comp((self.ds1, self.ds2, self.ds3, self.ds1), optional_datasets=(self.ds4_big,))

    def test_self_sharpened_no_high_res(self):
        """Test for exception when no high_res band is specified."""
        from satpy.composites import SelfSharpenedRGB
        comp = SelfSharpenedRGB(name="true_color", high_resolution_band=None)
        with pytest.raises(ValueError, match="SelfSharpenedRGB requires at least one high resolution band, not 'None'"):
            comp((self.ds1, self.ds2, self.ds3))

    def test_basic_no_high_res(self):
        """Test that three datasets can be passed without optional high res."""
        from satpy.composites import RatioSharpenedRGB
        comp = RatioSharpenedRGB(name="true_color")
        res = comp((self.ds1, self.ds2, self.ds3))
        assert res.shape == (3, 2, 2)

    def test_basic_no_sharpen(self):
        """Test that color None does no sharpening."""
        from satpy.composites import RatioSharpenedRGB
        comp = RatioSharpenedRGB(name="true_color", high_resolution_band=None)
        res = comp((self.ds1, self.ds2, self.ds3), optional_datasets=(self.ds4,))
        assert res.shape == (3, 2, 2)

    @pytest.mark.parametrize(
        ("high_resolution_band", "neutral_resolution_band", "exp_r", "exp_g", "exp_b"),
        [
            ("red", None,
             np.array([[1.0, 1.0], [np.nan, 1.0]], dtype=np.float64),
             np.array([[0.6, 0.6], [np.nan, 3.0]], dtype=np.float64),
             np.array([[0.8, 0.8], [np.nan, 4.0]], dtype=np.float64)),
            ("red", "green",
             np.array([[1.0, 1.0], [np.nan, 1.0]], dtype=np.float64),
             np.array([[3.0, 3.0], [np.nan, 3.0]], dtype=np.float64),
             np.array([[0.8, 0.8], [np.nan, 4.0]], dtype=np.float64)),
            ("green", None,
             np.array([[5 / 3, 5 / 3], [np.nan, 0.0]], dtype=np.float64),
             np.array([[1.0, 1.0], [np.nan, 1.0]], dtype=np.float64),
             np.array([[4 / 3, 4 / 3], [np.nan, 4 / 3]], dtype=np.float64)),
            ("green", "blue",
             np.array([[5 / 3, 5 / 3], [np.nan, 0.0]], dtype=np.float64),
             np.array([[1.0, 1.0], [np.nan, 1.0]], dtype=np.float64),
             np.array([[4.0, 4.0], [np.nan, 4.0]], dtype=np.float64)),
            ("blue", None,
             np.array([[1.25, 1.25], [np.nan, 0.0]], dtype=np.float64),
             np.array([[0.75, 0.75], [np.nan, 0.75]], dtype=np.float64),
             np.array([[1.0, 1.0], [np.nan, 1.0]], dtype=np.float64)),
            ("blue", "red",
             np.array([[5.0, 5.0], [np.nan, 0.0]], dtype=np.float64),
             np.array([[0.75, 0.75], [np.nan, 0.75]], dtype=np.float64),
             np.array([[1.0, 1.0], [np.nan, 1.0]], dtype=np.float64))
        ]
    )
    def test_ratio_sharpening(self, high_resolution_band, neutral_resolution_band, exp_r, exp_g, exp_b):
        """Test RatioSharpenedRGB by different groups of high_resolution_band and neutral_resolution_band."""
        from satpy.composites import RatioSharpenedRGB
        comp = RatioSharpenedRGB(name="true_color", high_resolution_band=high_resolution_band,
                                 neutral_resolution_band=neutral_resolution_band)
        res = comp((self.ds1, self.ds2, self.ds3), optional_datasets=(self.ds4,))

        assert "units" not in res.attrs
        assert isinstance(res, xr.DataArray)
        assert isinstance(res.data, da.Array)

        data = res.values
        np.testing.assert_allclose(data[0], exp_r, rtol=1e-5)
        np.testing.assert_allclose(data[1], exp_g, rtol=1e-5)
        np.testing.assert_allclose(data[2], exp_b, rtol=1e-5)

    @pytest.mark.parametrize(
        ("exp_shape", "exp_r", "exp_g", "exp_b"),
        [
            ((3, 2, 2),
             np.array([[5.0, 5.0], [5.0, 0]], dtype=np.float64),
             np.array([[4.0, 4.0], [4.0, 0]], dtype=np.float64),
             np.array([[16 / 3, 16 / 3], [16 / 3, 0]], dtype=np.float64))
        ]
    )
    def test_self_sharpened_basic(self, exp_shape, exp_r, exp_g, exp_b):
        """Test that three datasets can be passed without optional high res."""
        from satpy.composites import SelfSharpenedRGB
        comp = SelfSharpenedRGB(name="true_color")
        res = comp((self.ds1, self.ds2, self.ds3))
        data = res.values

        assert data.shape == exp_shape
        np.testing.assert_allclose(data[0], exp_r, rtol=1e-5)
        np.testing.assert_allclose(data[1], exp_g, rtol=1e-5)
        np.testing.assert_allclose(data[2], exp_b, rtol=1e-5)


class TestDifferenceCompositor(unittest.TestCase):
    """Test case for the difference compositor."""

    def setUp(self):
        """Create test data."""
        from pyresample.geometry import AreaDefinition
        area = AreaDefinition("test", "test", "test",
                              {"proj": "merc"}, 2, 2,
                              (-2000, -2000, 2000, 2000))
        attrs = {"area": area,
                 "start_time": datetime(2018, 1, 1, 18),
                 "modifiers": tuple(),
                 "resolution": 1000,
                 "name": "test_vis"}
        ds1 = xr.DataArray(da.ones((2, 2), chunks=2, dtype=np.float64),
                           attrs=attrs, dims=("y", "x"),
                           coords={"y": [0, 1], "x": [0, 1]})
        self.ds1 = ds1
        ds2 = xr.DataArray(da.ones((2, 2), chunks=2, dtype=np.float64) + 2,
                           attrs=attrs, dims=("y", "x"),
                           coords={"y": [0, 1], "x": [0, 1]})
        ds2.attrs["name"] += "2"
        self.ds2 = ds2

        # high res version
        ds2 = xr.DataArray(da.ones((4, 4), chunks=2, dtype=np.float64) + 4,
                           attrs=attrs.copy(), dims=("y", "x"),
                           coords={"y": [0, 1, 2, 3], "x": [0, 1, 2, 3]})
        ds2.attrs["name"] += "2"
        ds2.attrs["resolution"] = 500
        ds2.attrs["rows_per_scan"] = 1
        ds2.attrs["area"] = AreaDefinition("test", "test", "test",
                                           {"proj": "merc"}, 4, 4,
                                           (-2000, -2000, 2000, 2000))
        self.ds2_big = ds2

    def test_basic_diff(self):
        """Test that a basic difference composite works."""
        from satpy.composites import DifferenceCompositor
        comp = DifferenceCompositor(name="diff", standard_name="temperature_difference")
        res = comp((self.ds1, self.ds2))
        np.testing.assert_allclose(res.values, -2)
        assert res.attrs.get("standard_name") == "temperature_difference"

    def test_bad_areas_diff(self):
        """Test that a difference where resolutions are different fails."""
        from satpy.composites import DifferenceCompositor, IncompatibleAreas
        comp = DifferenceCompositor(name="diff")
        # too many arguments
        self.assertRaises(ValueError, comp, (self.ds1, self.ds2, self.ds2_big))
        # different resolution
        self.assertRaises(IncompatibleAreas, comp, (self.ds1, self.ds2_big))


@pytest.fixture()
def fake_area():
    """Return a fake 2×2 area."""
    from pyresample.geometry import create_area_def
    return create_area_def("skierffe", 4087, area_extent=[-5_000, -5_000, 5_000, 5_000], shape=(2, 2))


@pytest.fixture()
def fake_dataset_pair(fake_area):
    """Return a fake pair of 2×2 datasets."""
    ds1 = xr.DataArray(da.full((2, 2), 8, chunks=2, dtype=np.float32), attrs={"area": fake_area})
    ds2 = xr.DataArray(da.full((2, 2), 4, chunks=2, dtype=np.float32), attrs={"area": fake_area})
    return (ds1, ds2)


def test_ratio_compositor(fake_dataset_pair):
    """Test the ratio compositor."""
    from satpy.composites import RatioCompositor
    comp = RatioCompositor(name="ratio", standard_name="channel_ratio")
    res = comp(fake_dataset_pair)
    np.testing.assert_allclose(res.values, 2)


def test_sum_compositor(fake_dataset_pair):
    """Test the sum compositor."""
    from satpy.composites import SumCompositor
    comp = SumCompositor(name="sum", standard_name="channel_sum")
    res = comp(fake_dataset_pair)
    np.testing.assert_allclose(res.values, 12)


class TestDayNightCompositor(unittest.TestCase):
    """Test DayNightCompositor."""

    def setUp(self):
        """Create test data."""
        bands = ["R", "G", "B"]
        start_time = datetime(2018, 1, 1, 18, 0, 0)

        # RGB
        a = np.zeros((3, 2, 2), dtype=np.float64)
        a[:, 0, 0] = 0.1
        a[:, 0, 1] = 0.2
        a[:, 1, 0] = 0.3
        a[:, 1, 1] = 0.4
        a = da.from_array(a, a.shape)
        self.data_a = xr.DataArray(a, attrs={"test": "a", "start_time": start_time},
                                   coords={"bands": bands}, dims=("bands", "y", "x"))
        b = np.zeros((3, 2, 2), dtype=np.float64)
        b[:, 0, 0] = np.nan
        b[:, 0, 1] = 0.25
        b[:, 1, 0] = 0.50
        b[:, 1, 1] = 0.75
        b = da.from_array(b, b.shape)
        self.data_b = xr.DataArray(b, attrs={"test": "b", "start_time": start_time},
                                   coords={"bands": bands}, dims=("bands", "y", "x"))

        sza = np.array([[80., 86.], [94., 100.]])
        sza = da.from_array(sza, sza.shape)
        self.sza = xr.DataArray(sza, dims=("y", "x"))

        # fake area
        my_area = AreaDefinition(
            "test", "", "",
            "+proj=longlat",
            2, 2,
            (-95.0, 40.0, -92.0, 43.0),
        )
        self.data_a.attrs["area"] = my_area
        self.data_b.attrs["area"] = my_area
        # not used except to check that it matches the data arrays
        self.sza.attrs["area"] = my_area

    def test_daynight_sza(self):
        """Test compositor with both day and night portions when SZA data is included."""
        from satpy.composites import DayNightCompositor
<<<<<<< HEAD

        with dask.config.set(scheduler=CustomScheduler(max_computes=1)):
            comp = DayNightCompositor(name='dn_test', day_night="day_night")
            res = comp((self.data_a, self.data_b, self.sza))
            res = res.compute()
=======
        comp = DayNightCompositor(name="dn_test", day_night="day_night")
        res = comp((self.data_a, self.data_b, self.sza))
        res = res.compute()
>>>>>>> 652a236e
        expected = np.array([[0., 0.22122352], [0.5, 1.]])
        np.testing.assert_allclose(res.values[0], expected)

    def test_daynight_area(self):
        """Test compositor both day and night portions when SZA data is not provided."""
        from satpy.composites import DayNightCompositor
<<<<<<< HEAD

        with dask.config.set(scheduler=CustomScheduler(max_computes=1)):
            comp = DayNightCompositor(name='dn_test', day_night="day_night")
            res = comp((self.data_a, self.data_b))
            res = res.compute()
=======
        comp = DayNightCompositor(name="dn_test", day_night="day_night")
        res = comp((self.data_a, self.data_b))
        res = res.compute()
>>>>>>> 652a236e
        expected_channel = np.array([[0., 0.33164983], [0.66835017, 1.]])
        for i in range(3):
            np.testing.assert_allclose(res.values[i], expected_channel)

    def test_night_only_sza_with_alpha(self):
        """Test compositor with night portion with alpha band when SZA data is included."""
        from satpy.composites import DayNightCompositor
<<<<<<< HEAD

        with dask.config.set(scheduler=CustomScheduler(max_computes=1)):
            comp = DayNightCompositor(name='dn_test', day_night="night_only", include_alpha=True)
            res = comp((self.data_b, self.sza))
            res = res.compute()
=======
        comp = DayNightCompositor(name="dn_test", day_night="night_only", include_alpha=True)
        res = comp((self.data_b, self.sza))
        res = res.compute()
>>>>>>> 652a236e
        expected_red_channel = np.array([[np.nan, 0.], [0.5, 1.]])
        expected_alpha = np.array([[0., 0.33296056], [1., 1.]])
        np.testing.assert_allclose(res.values[0], expected_red_channel)
        np.testing.assert_allclose(res.values[-1], expected_alpha)

    def test_night_only_sza_without_alpha(self):
        """Test compositor with night portion without alpha band when SZA data is included."""
        from satpy.composites import DayNightCompositor
<<<<<<< HEAD

        with dask.config.set(scheduler=CustomScheduler(max_computes=1)):
            comp = DayNightCompositor(name='dn_test', day_night="night_only", include_alpha=False)
            res = comp((self.data_a, self.sza))
            res = res.compute()
=======
        comp = DayNightCompositor(name="dn_test", day_night="night_only", include_alpha=False)
        res = comp((self.data_a, self.sza))
        res = res.compute()
>>>>>>> 652a236e
        expected = np.array([[0., 0.11042631], [0.66835017, 1.]])
        np.testing.assert_allclose(res.values[0], expected)
        assert "A" not in res.bands

    def test_night_only_area_with_alpha(self):
        """Test compositor with night portion with alpha band when SZA data is not provided."""
        from satpy.composites import DayNightCompositor
<<<<<<< HEAD

        with dask.config.set(scheduler=CustomScheduler(max_computes=1)):
            comp = DayNightCompositor(name='dn_test', day_night="night_only", include_alpha=True)
            res = comp((self.data_b,))
            res = res.compute()
=======
        comp = DayNightCompositor(name="dn_test", day_night="night_only", include_alpha=True)
        res = comp((self.data_b,))
        res = res.compute()
>>>>>>> 652a236e
        expected_l_channel = np.array([[np.nan, 0.], [0.5, 1.]])
        expected_alpha = np.array([[np.nan, 0.], [0., 0.]])
        np.testing.assert_allclose(res.values[0], expected_l_channel)
        np.testing.assert_allclose(res.values[-1], expected_alpha)

    def test_night_only_area_without_alpha(self):
        """Test compositor with night portion without alpha band when SZA data is not provided."""
        from satpy.composites import DayNightCompositor
<<<<<<< HEAD

        with dask.config.set(scheduler=CustomScheduler(max_computes=1)):
            comp = DayNightCompositor(name='dn_test', day_night="night_only", include_alpha=False)
            res = comp((self.data_b,))
            res = res.compute()
=======
        comp = DayNightCompositor(name="dn_test", day_night="night_only", include_alpha=False)
        res = comp((self.data_b,))
        res = res.compute()
>>>>>>> 652a236e
        expected = np.array([[np.nan, 0.], [0., 0.]])
        np.testing.assert_allclose(res.values[0], expected)
        assert "A" not in res.bands

    def test_day_only_sza_with_alpha(self):
        """Test compositor with day portion with alpha band when SZA data is included."""
        from satpy.composites import DayNightCompositor
<<<<<<< HEAD

        with dask.config.set(scheduler=CustomScheduler(max_computes=1)):
            comp = DayNightCompositor(name='dn_test', day_night="day_only", include_alpha=True)
            res = comp((self.data_a, self.sza))
            res = res.compute()
=======
        comp = DayNightCompositor(name="dn_test", day_night="day_only", include_alpha=True)
        res = comp((self.data_a, self.sza))
        res = res.compute()
>>>>>>> 652a236e
        expected_red_channel = np.array([[0., 0.33164983], [0.66835017, 1.]])
        expected_alpha = np.array([[1., 0.66703944], [0., 0.]])
        np.testing.assert_allclose(res.values[0], expected_red_channel)
        np.testing.assert_allclose(res.values[-1], expected_alpha)

    def test_day_only_sza_without_alpha(self):
        """Test compositor with day portion without alpha band when SZA data is included."""
        from satpy.composites import DayNightCompositor
<<<<<<< HEAD

        with dask.config.set(scheduler=CustomScheduler(max_computes=1)):
            comp = DayNightCompositor(name='dn_test', day_night="day_only", include_alpha=False)
            res = comp((self.data_a, self.sza))
            res = res.compute()
=======
        comp = DayNightCompositor(name="dn_test", day_night="day_only", include_alpha=False)
        res = comp((self.data_a, self.sza))
        res = res.compute()
>>>>>>> 652a236e
        expected_channel_data = np.array([[0., 0.22122352], [0., 0.]])
        for i in range(3):
            np.testing.assert_allclose(res.values[i], expected_channel_data)
        assert "A" not in res.bands

    def test_day_only_area_with_alpha(self):
        """Test compositor with day portion with alpha_band when SZA data is not provided."""
        from satpy.composites import DayNightCompositor
<<<<<<< HEAD

        with dask.config.set(scheduler=CustomScheduler(max_computes=1)):
            comp = DayNightCompositor(name='dn_test', day_night="day_only", include_alpha=True)
            res = comp((self.data_a,))
            res = res.compute()
=======
        comp = DayNightCompositor(name="dn_test", day_night="day_only", include_alpha=True)
        res = comp((self.data_a,))
        res = res.compute()
>>>>>>> 652a236e
        expected_l_channel = np.array([[0., 0.33164983], [0.66835017, 1.]])
        expected_alpha = np.array([[1., 1.], [1., 1.]])
        np.testing.assert_allclose(res.values[0], expected_l_channel)
        np.testing.assert_allclose(res.values[-1], expected_alpha)

    def test_day_only_area_with_alpha_and_missing_data(self):
        """Test compositor with day portion with alpha_band when SZA data is not provided and there is missing data."""
        from satpy.composites import DayNightCompositor
<<<<<<< HEAD

        with dask.config.set(scheduler=CustomScheduler(max_computes=1)):
            comp = DayNightCompositor(name='dn_test', day_night="day_only", include_alpha=True)
            res = comp((self.data_b,))
            res = res.compute()
=======
        comp = DayNightCompositor(name="dn_test", day_night="day_only", include_alpha=True)
        res = comp((self.data_b,))
        res = res.compute()
>>>>>>> 652a236e
        expected_l_channel = np.array([[np.nan, 0.], [0.5, 1.]])
        expected_alpha = np.array([[np.nan, 1.], [1., 1.]])
        np.testing.assert_allclose(res.values[0], expected_l_channel)
        np.testing.assert_allclose(res.values[-1], expected_alpha)

    def test_day_only_area_without_alpha(self):
        """Test compositor with day portion without alpha_band when SZA data is not provided."""
        from satpy.composites import DayNightCompositor
<<<<<<< HEAD

        with dask.config.set(scheduler=CustomScheduler(max_computes=1)):
            comp = DayNightCompositor(name='dn_test', day_night="day_only", include_alpha=False)
            res = comp((self.data_a,))
            res = res.compute()
=======
        comp = DayNightCompositor(name="dn_test", day_night="day_only", include_alpha=False)
        res = comp((self.data_a,))
        res = res.compute()
>>>>>>> 652a236e
        expected = np.array([[0., 0.33164983], [0.66835017, 1.]])
        np.testing.assert_allclose(res.values[0], expected)
        assert "A" not in res.bands


class TestFillingCompositor(unittest.TestCase):
    """Test case for the filling compositor."""

    def test_fill(self):
        """Test filling."""
        from satpy.composites import FillingCompositor
        comp = FillingCompositor(name="fill_test")
        filler = xr.DataArray(np.array([1, 2, 3, 4, 3, 2, 1]))
        red = xr.DataArray(np.array([1, 2, 3, np.nan, 3, 2, 1]))
        green = xr.DataArray(np.array([np.nan, 2, 3, 4, 3, 2, np.nan]))
        blue = xr.DataArray(np.array([4, 3, 2, 1, 2, 3, 4]))
        res = comp([filler, red, green, blue])
        np.testing.assert_allclose(res.sel(bands="R").data, filler.data)
        np.testing.assert_allclose(res.sel(bands="G").data, filler.data)
        np.testing.assert_allclose(res.sel(bands="B").data, blue.data)


class TestMultiFiller(unittest.TestCase):
    """Test case for the MultiFiller compositor."""

    def test_fill(self):
        """Test filling."""
        from satpy.composites import MultiFiller
        comp = MultiFiller(name="fill_test")
        attrs = {"units": "K"}
        a = xr.DataArray(np.array([1, np.nan, np.nan, np.nan, np.nan, np.nan, np.nan]), attrs=attrs.copy())
        b = xr.DataArray(np.array([np.nan, 2, 3, np.nan, np.nan, np.nan, np.nan]), attrs=attrs.copy())
        c = xr.DataArray(np.array([np.nan, 22, 3, np.nan, np.nan, np.nan, 7]), attrs=attrs.copy())
        d = xr.DataArray(np.array([np.nan, np.nan, np.nan, np.nan, np.nan, 6, np.nan]), attrs=attrs.copy())
        e = xr.DataArray(np.array([np.nan, np.nan, np.nan, np.nan, 5, np.nan, np.nan]), attrs=attrs.copy())
        expected = xr.DataArray(np.array([1, 2, 3, np.nan, 5, 6, 7]))
        res = comp([a, b, c], optional_datasets=[d, e])
        np.testing.assert_allclose(res.data, expected.data)
        assert "units" in res.attrs
        assert res.attrs["units"] == "K"


class TestLuminanceSharpeningCompositor(unittest.TestCase):
    """Test luminance sharpening compositor."""

    def test_compositor(self):
        """Test luminance sharpening compositor."""
        from satpy.composites import LuminanceSharpeningCompositor
        comp = LuminanceSharpeningCompositor(name="test")
        # Three shades of grey
        rgb_arr = np.array([1, 50, 100, 200, 1, 50, 100, 200, 1, 50, 100, 200])
        rgb = xr.DataArray(rgb_arr.reshape((3, 2, 2)),
                           dims=["bands", "y", "x"], coords={"bands": ["R", "G", "B"]})
        # 100 % luminance -> all result values ~1.0
        lum = xr.DataArray(np.array([[100., 100.], [100., 100.]]),
                           dims=["y", "x"])
        res = comp([lum, rgb])
        np.testing.assert_allclose(res.data, 1., atol=1e-9)
        # 50 % luminance, all result values ~0.5
        lum = xr.DataArray(np.array([[50., 50.], [50., 50.]]),
                           dims=["y", "x"])
        res = comp([lum, rgb])
        np.testing.assert_allclose(res.data, 0.5, atol=1e-9)
        # 30 % luminance, all result values ~0.3
        lum = xr.DataArray(np.array([[30., 30.], [30., 30.]]),
                           dims=["y", "x"])
        res = comp([lum, rgb])
        np.testing.assert_allclose(res.data, 0.3, atol=1e-9)
        # 0 % luminance, all values ~0.0
        lum = xr.DataArray(np.array([[0., 0.], [0., 0.]]),
                           dims=["y", "x"])
        res = comp([lum, rgb])
        np.testing.assert_allclose(res.data, 0.0, atol=1e-9)


class TestSandwichCompositor:
    """Test sandwich compositor."""

    # Test RGB and RGBA
    @pytest.mark.parametrize(
        ("input_shape", "bands"),
        [
            ((3, 2, 2), ["R", "G", "B"]),
            ((4, 2, 2), ["R", "G", "B", "A"])
        ]
    )
    @mock.patch("satpy.composites.enhance2dataset")
    def test_compositor(self, e2d, input_shape, bands):
        """Test luminance sharpening compositor."""
        from satpy.composites import SandwichCompositor

        rgb_arr = da.from_array(np.random.random(input_shape), chunks=2)
        rgb = xr.DataArray(rgb_arr, dims=["bands", "y", "x"],
                           coords={"bands": bands})
        lum_arr = da.from_array(100 * np.random.random((2, 2)), chunks=2)
        lum = xr.DataArray(lum_arr, dims=["y", "x"])

        # Make enhance2dataset return unmodified dataset
        e2d.return_value = rgb
        comp = SandwichCompositor(name="test")

        res = comp([lum, rgb])

        for band in rgb:
            if band.bands != "A":
                # Check compositor has modified this band
                np.testing.assert_allclose(res.loc[band.bands].to_numpy(),
                                           band.to_numpy() * lum_arr / 100.)
            else:
                # Check Alpha band remains intact
                np.testing.assert_allclose(res.loc[band.bands].to_numpy(),
                                           band.to_numpy())
        # make sure the compositor doesn't modify the input data
        np.testing.assert_allclose(lum.values, lum_arr.compute())


class TestInlineComposites(unittest.TestCase):
    """Test inline composites."""

    def test_inline_composites(self):
        """Test that inline composites are working."""
        from satpy.composites.config_loader import load_compositor_configs_for_sensors
        comps = load_compositor_configs_for_sensors(["visir"])[0]
        # Check that "fog" product has all its prerequisites defined
        keys = comps["visir"].keys()
        fog = [comps["visir"][dsid] for dsid in keys if "fog" == dsid["name"]][0]
        assert fog.attrs["prerequisites"][0]["name"] == "_fog_dep_0"
        assert fog.attrs["prerequisites"][1]["name"] == "_fog_dep_1"
        assert fog.attrs["prerequisites"][2] == 10.8

        # Check that the sub-composite dependencies use wavelengths
        # (numeric values)
        keys = comps["visir"].keys()
        fog_dep_ids = [dsid for dsid in keys if "fog_dep" in dsid["name"]]
        assert comps["visir"][fog_dep_ids[0]].attrs["prerequisites"] == [12.0, 10.8]
        assert comps["visir"][fog_dep_ids[1]].attrs["prerequisites"] == [10.8, 8.7]

        # Check the same for SEVIRI and verify channel names are used
        # in the sub-composite dependencies instead of wavelengths
        comps = load_compositor_configs_for_sensors(["seviri"])[0]
        keys = comps["seviri"].keys()
        fog_dep_ids = [dsid for dsid in keys if "fog_dep" in dsid["name"]]
        assert comps["seviri"][fog_dep_ids[0]].attrs["prerequisites"] == ["IR_120", "IR_108"]
        assert comps["seviri"][fog_dep_ids[1]].attrs["prerequisites"] == ["IR_108", "IR_087"]


class TestColormapCompositor(unittest.TestCase):
    """Test the ColormapCompositor."""

    def setUp(self):
        """Set up the test case."""
        from satpy.composites import ColormapCompositor
        self.colormap_compositor = ColormapCompositor("test_cmap_compositor")

    def test_build_colormap_with_int_data_and_without_meanings(self):
        """Test colormap building."""
        palette = np.array([[0, 0, 0], [127, 127, 127], [255, 255, 255]])
        colormap, squeezed_palette = self.colormap_compositor.build_colormap(palette, np.uint8, {})
        assert np.allclose(colormap.values, [0, 1])
        assert np.allclose(squeezed_palette, palette / 255.0)

    def test_build_colormap_with_int_data_and_with_meanings(self):
        """Test colormap building."""
        palette = xr.DataArray(np.array([[0, 0, 0], [127, 127, 127], [255, 255, 255]]),
                               dims=["value", "band"])
        palette.attrs["palette_meanings"] = [2, 3, 4]
        colormap, squeezed_palette = self.colormap_compositor.build_colormap(palette, np.uint8, {})
        assert np.allclose(colormap.values, [2, 3, 4])
        assert np.allclose(squeezed_palette, palette / 255.0)


class TestPaletteCompositor(unittest.TestCase):
    """Test the PaletteCompositor."""

    def test_call(self):
        """Test palette compositing."""
        from satpy.composites import PaletteCompositor
        cmap_comp = PaletteCompositor("test_cmap_compositor")
        palette = xr.DataArray(np.array([[0, 0, 0], [127, 127, 127], [255, 255, 255]]),
                               dims=["value", "band"])
        palette.attrs["palette_meanings"] = [2, 3, 4]

        data = xr.DataArray(da.from_array(np.array([[4, 3, 2], [2, 3, 4]], dtype=np.uint8)), dims=["y", "x"])
        res = cmap_comp([data, palette])
        exp = np.array([[[1., 0.498039, 0.],
                         [0., 0.498039, 1.]],
                        [[1., 0.498039, 0.],
                         [0., 0.498039, 1.]],
                        [[1., 0.498039, 0.],
                         [0., 0.498039, 1.]]])
        assert np.allclose(res, exp)


class TestColorizeCompositor(unittest.TestCase):
    """Test the ColorizeCompositor."""

    def test_colorize_no_fill(self):
        """Test colorizing."""
        from satpy.composites import ColorizeCompositor
        colormap_composite = ColorizeCompositor("test_color_compositor")
        palette = xr.DataArray(np.array([[0, 0, 0], [127, 127, 127], [255, 255, 255]]),
                               dims=["value", "band"])
        palette.attrs["palette_meanings"] = [2, 3, 4]

        data = xr.DataArray(np.array([[4, 3, 2],
                                      [2, 3, 4]],
                                     dtype=np.uint8),
                            dims=["y", "x"])
        res = colormap_composite([data, palette])
        exp = np.array([[[1., 0.498039, 0.],
                         [0., 0.498039, 1.]],
                        [[1., 0.498039, 0.],
                         [0., 0.498039, 1.]],
                        [[1., 0.498039, 0.],
                         [0., 0.498039, 1.]]])
        assert np.allclose(res, exp, atol=0.0001)

    def test_colorize_with_interpolation(self):
        """Test colorizing with interpolation."""
        from satpy.composites import ColorizeCompositor
        colormap_composite = ColorizeCompositor("test_color_compositor")
        palette = xr.DataArray(np.array([[0, 0, 0], [127, 127, 127], [255, 255, 255]]),
                               dims=["value", "band"])
        palette.attrs["palette_meanings"] = [2, 3, 4]

        data = xr.DataArray(da.from_array(np.array([[4, 3, 2.5],
                                                    [2, 3.2, 4]])),
                            dims=["y", "x"],
                            attrs={"valid_range": np.array([2, 4])})
        res = colormap_composite([data, palette])
        exp = np.array([[[1.0, 0.498039, 0.246575],
                         [0., 0.59309977, 1.0]],
                        [[1.0, 0.49803924, 0.24657543],
                         [0., 0.59309983, 1.0]],
                        [[1.0, 0.4980392, 0.24657541],
                         [0., 0.59309978, 1.0]]])
        np.testing.assert_allclose(res, exp, atol=1e-4)


class TestCloudCompositorWithoutCloudfree:
    """Test the CloudCompositorWithoutCloudfree."""

    def setup_method(self):
        """Set up the test case."""
        from satpy.composites.cloud_products import CloudCompositorWithoutCloudfree
        self.colormap_composite = CloudCompositorWithoutCloudfree("test_cmap_compositor")

        self.exp = np.array([[4, 3, 2], [2, 3, np.nan], [8, 7, 655350]])
        self.exp_bad_oc = np.array([[4, 3, 2],
                                    [2, np.nan, 4],
                                    [np.nan, 7, 255]])

    def test_call_numpy_with_invalid_value_in_status(self):
        """Test the CloudCompositorWithoutCloudfree composite generation."""
        status = xr.DataArray(np.array([[0, 0, 0], [0, 0, 65535], [0, 0, 1]]), dims=["y", "x"],
                              attrs={"_FillValue": 65535})
        data = xr.DataArray(np.array([[4, 3, 2], [2, 3, np.nan], [8, 7, np.nan]], dtype=np.float32),
                            dims=["y", "x"],
                            attrs={"_FillValue": 65535,
                                   "scaled_FillValue": 655350})
        res = self.colormap_composite([data, status])
        np.testing.assert_allclose(res, self.exp, atol=1e-4)

    def test_call_dask_with_invalid_value_in_status(self):
        """Test the CloudCompositorWithoutCloudfree composite generation."""
        status = xr.DataArray(da.from_array(np.array([[0, 0, 0], [0, 0, 65535], [0, 0, 1]])), dims=["y", "x"],
                              attrs={"_FillValue": 65535})
        data = xr.DataArray(da.from_array(np.array([[4, 3, 2], [2, 3, np.nan], [8, 7, np.nan]], dtype=np.float32)),
                            dims=["y", "x"],
                            attrs={"_FillValue": 99,
                                   "scaled_FillValue": 655350})
        res = self.colormap_composite([data, status])
        np.testing.assert_allclose(res, self.exp, atol=1e-4)

    def test_call_bad_optical_conditions(self):
        """Test the CloudCompositorWithoutCloudfree composite generation."""
        status = xr.DataArray(da.from_array(np.array([[0, 0, 0], [3, 3, 3], [0, 0, 1]])), dims=["y", "x"],
                              attrs={"_FillValue": 65535,
                                     "flag_meanings": "bad_optical_conditions"})
        data = xr.DataArray(np.array([[4, 3, 2], [2, 255, 4], [255, 7, 255]], dtype=np.uint8),
                            dims=["y", "x"],
                            name="cmic_cre",
                            attrs={"_FillValue": 255,
                                   "scaled_FillValue": 255})
        res = self.colormap_composite([data, status])
        np.testing.assert_allclose(res, self.exp_bad_oc, atol=1e-4)

    def test_bad_indata(self):
        """Test the CloudCompositorWithoutCloudfree composite generation without status."""
        data = xr.DataArray(np.array([[4, 3, 2], [2, 3, 4], [255, 7, 255]], dtype=np.uint8),
                            dims=["y", "x"],
                            attrs={"_FillValue": 255,
                                   "scaled_FillValue": 255})
        np.testing.assert_raises(ValueError, self.colormap_composite, [data])


class TestCloudCompositorCommonMask:
    """Test the CloudCompositorCommonMask."""

    def setup_method(self):
        """Set up the test case."""
        from satpy.composites.cloud_products import CloudCompositorCommonMask

        self.exp_a = np.array([[4, 3, 2],
                               [2, 3, 655350],
                               [np.nan, np.nan, np.nan]])
        self.exp_b = np.array([[4, 3, 2],
                               [2, 3, 255],
                               [np.nan, np.nan, np.nan]])
        self.colormap_composite = CloudCompositorCommonMask("test_cmap_compositor")

    def test_call_numpy(self):
        """Test the CloudCompositorCommonMask with numpy."""
        mask = xr.DataArray(np.array([[0, 0, 0], [1, 1, 1], [255, 255, 255]]), dims=["y", "x"],
                            attrs={"_FillValue": 255})
        data = xr.DataArray(np.array([[4, 3, 2], [2, 3, np.nan], [np.nan, np.nan, np.nan]], dtype=np.float32),
                            dims=["y", "x"],
                            attrs={"_FillValue": 65535,
                                   "scaled_FillValue": 655350})
        res = self.colormap_composite([data, mask])
        np.testing.assert_allclose(res, self.exp_a, atol=1e-4)

    def test_call_dask(self):
        """Test the CloudCompositorCommonMask with dask."""
        mask = xr.DataArray(da.from_array(np.array([[0, 0, 0], [1, 1, 1], [255, 255, 255]])), dims=["y", "x"],
                            attrs={"_FillValue": 255})
        data = xr.DataArray(da.from_array(np.array([[4, 3, 2], [2, 3, 255], [255, 255, 255]], dtype=np.int16)),
                            dims=["y", "x"],
                            attrs={"_FillValue": 255,
                                   "scaled_FillValue": 255})
        res = self.colormap_composite([data, mask])
        np.testing.assert_allclose(res, self.exp_b, atol=1e-4)

    def test_bad_call(self):
        """Test the CloudCompositorCommonMask without mask."""
        data = xr.DataArray(np.array([[4, 3, 2], [2, 3, 255], [255, 255, 255]], dtype=np.int16),
                            dims=["y", "x"],
                            attrs={"_FillValue": 255,
                                   "scaled_FillValue": 255})
        np.testing.assert_raises(ValueError, self.colormap_composite, [data])


class TestPrecipCloudsCompositor(unittest.TestCase):
    """Test the PrecipClouds compositor."""

    def test_call(self):
        """Test the precip composite generation."""
        from satpy.composites.cloud_products import PrecipCloudsRGB
        colormap_compositor = PrecipCloudsRGB("test_precip_compositor")

        data_light = xr.DataArray(np.array([[80, 70, 60, 0], [20, 30, 40, 255]], dtype=np.uint8),
                                  dims=["y", "x"], attrs={"_FillValue": 255})
        data_moderate = xr.DataArray(np.array([[60, 50, 40, 0], [20, 30, 40, 255]], dtype=np.uint8),
                                     dims=["y", "x"], attrs={"_FillValue": 255})
        data_intense = xr.DataArray(np.array([[40, 30, 20, 0], [20, 30, 40, 255]], dtype=np.uint8),
                                    dims=["y", "x"], attrs={"_FillValue": 255})
        data_flags = xr.DataArray(np.array([[0, 0, 4, 0], [0, 0, 0, 0]], dtype=np.uint8),
                                  dims=["y", "x"])
        res = colormap_compositor([data_light, data_moderate, data_intense, data_flags])

        exp = np.array([[[0.24313725, 0.18235294, 0.12156863, np.nan],
                         [0.12156863, 0.18235294, 0.24313725, np.nan]],
                        [[0.62184874, 0.51820728, 0.41456583, np.nan],
                         [0.20728291, 0.31092437, 0.41456583, np.nan]],
                        [[0.82913165, 0.7254902, 0.62184874, np.nan],
                         [0.20728291, 0.31092437, 0.41456583, np.nan]]])

        np.testing.assert_allclose(res, exp)


class TestSingleBandCompositor(unittest.TestCase):
    """Test the single-band compositor."""

    def setUp(self):
        """Create test data."""
        from satpy.composites import SingleBandCompositor
        self.comp = SingleBandCompositor(name="test")

        all_valid = np.ones((2, 2))
        self.all_valid = xr.DataArray(all_valid, dims=["y", "x"])

    def test_call(self):
        """Test calling the compositor."""
        # Dataset with extra attributes
        all_valid = self.all_valid
        all_valid.attrs["sensor"] = "foo"
        attrs = {
            "foo": "bar",
            "resolution": 333,
            "units": "K",
            "sensor": {"fake_sensor1", "fake_sensor2"},
            "calibration": "BT",
            "wavelength": 10.8
        }
        self.comp.attrs["resolution"] = None
        res = self.comp([all_valid], **attrs)
        # Verify attributes
        assert res.attrs.get("sensor") == "foo"
        assert "foo" in res.attrs
        assert res.attrs.get("foo") == "bar"
        assert "units" in res.attrs
        assert "calibration" in res.attrs
        assert "modifiers" not in res.attrs
        assert res.attrs["wavelength"] == 10.8
        assert res.attrs["resolution"] == 333


class TestCategoricalDataCompositor(unittest.TestCase):
    """Test composiotor for recategorization of categorical data."""

    def setUp(self):
        """Create test data."""
        attrs = {"name": "foo"}
        data = xr.DataArray(da.from_array([[2., 1.], [3., 0.]]), attrs=attrs,
                            dims=("y", "x"), coords={"y": [0, 1], "x": [0, 1]})

        self.data = data

    def test_basic_recategorization(self):
        """Test general functionality of compositor incl. attributes."""
        from satpy.composites import CategoricalDataCompositor
        lut = [np.nan, 0, 1, 1]
        name = "bar"
        comp = CategoricalDataCompositor(name=name, lut=lut)
        res = comp([self.data])
        res = res.compute()
        expected = np.array([[1., 0.], [1., np.nan]])
        np.testing.assert_equal(res.values, expected)
        np.testing.assert_equal(res.attrs["name"], name)
        np.testing.assert_equal(res.attrs["composite_lut"], lut)

    def test_too_many_datasets(self):
        """Test that ValueError is raised if more than one dataset is provided."""
        from satpy.composites import CategoricalDataCompositor
        lut = [np.nan, 0, 1, 1]
        comp = CategoricalDataCompositor(name="foo", lut=lut)
        np.testing.assert_raises(ValueError, comp, [self.data, self.data])


class TestGenericCompositor(unittest.TestCase):
    """Test generic compositor."""

    def setUp(self):
        """Create test data."""
        from satpy.composites import GenericCompositor
        self.comp = GenericCompositor(name="test")
        self.comp2 = GenericCompositor(name="test2", common_channel_mask=False)

        all_valid = np.ones((1, 2, 2))
        self.all_valid = xr.DataArray(all_valid, dims=["bands", "y", "x"])
        first_invalid = np.reshape(np.array([np.nan, 1., 1., 1.]), (1, 2, 2))
        self.first_invalid = xr.DataArray(first_invalid,
                                          dims=["bands", "y", "x"])
        second_invalid = np.reshape(np.array([1., np.nan, 1., 1.]), (1, 2, 2))
        self.second_invalid = xr.DataArray(second_invalid,
                                           dims=["bands", "y", "x"])
        wrong_shape = np.reshape(np.array([1., 1., 1.]), (1, 3, 1))
        self.wrong_shape = xr.DataArray(wrong_shape, dims=["bands", "y", "x"])

    def test_masking(self):
        """Test masking in generic compositor."""
        # Single channel
        res = self.comp([self.all_valid])
        np.testing.assert_allclose(res.data, 1., atol=1e-9)
        # Three channels, one value invalid
        res = self.comp([self.all_valid, self.all_valid, self.first_invalid])
        correct = np.reshape(np.array([np.nan, 1., 1., 1.]), (2, 2))
        for i in range(3):
            np.testing.assert_almost_equal(res.data[i, :, :], correct)
        # Three channels, two values invalid
        res = self.comp([self.all_valid, self.first_invalid, self.second_invalid])
        correct = np.reshape(np.array([np.nan, np.nan, 1., 1.]), (2, 2))
        for i in range(3):
            np.testing.assert_almost_equal(res.data[i, :, :], correct)

    def test_concat_datasets(self):
        """Test concatenation of datasets."""
        from satpy.composites import IncompatibleAreas
        res = self.comp._concat_datasets([self.all_valid], "L")
        num_bands = len(res.bands)
        assert num_bands == 1
        assert res.shape[0] == num_bands
        assert res.bands[0] == "L"
        res = self.comp._concat_datasets([self.all_valid, self.all_valid], "LA")
        num_bands = len(res.bands)
        assert num_bands == 2
        assert res.shape[0] == num_bands
        assert res.bands[0] == "L"
        assert res.bands[1] == "A"
        self.assertRaises(IncompatibleAreas, self.comp._concat_datasets,
                          [self.all_valid, self.wrong_shape], "LA")

    def test_get_sensors(self):
        """Test getting sensors from the dataset attributes."""
        res = self.comp._get_sensors([self.all_valid])
        assert res is None
        dset1 = self.all_valid
        dset1.attrs["sensor"] = "foo"
        res = self.comp._get_sensors([dset1])
        assert res == "foo"
        dset2 = self.first_invalid
        dset2.attrs["sensor"] = "bar"
        res = self.comp._get_sensors([dset1, dset2])
        assert "foo" in res
        assert "bar" in res
        assert len(res) == 2
        assert isinstance(res, set)

    @mock.patch("satpy.composites.GenericCompositor._get_sensors")
    @mock.patch("satpy.composites.combine_metadata")
    @mock.patch("satpy.composites.check_times")
    @mock.patch("satpy.composites.GenericCompositor.match_data_arrays")
    def test_call_with_mock(self, match_data_arrays, check_times, combine_metadata, get_sensors):
        """Test calling generic compositor."""
        from satpy.composites import IncompatibleAreas
        combine_metadata.return_value = dict()
        get_sensors.return_value = "foo"
        # One dataset, no mode given
        res = self.comp([self.all_valid])
        assert res.shape[0] == 1
        assert res.attrs["mode"] == "L"
        match_data_arrays.assert_not_called()
        # This compositor has been initialized without common masking, so the
        # masking shouldn't have been called
        projectables = [self.all_valid, self.first_invalid, self.second_invalid]
        match_data_arrays.return_value = projectables
        res = self.comp2(projectables)
        match_data_arrays.assert_called_once()
        match_data_arrays.reset_mock()
        # Dataset for alpha given, so shouldn't be masked
        projectables = [self.all_valid, self.all_valid]
        match_data_arrays.return_value = projectables
        res = self.comp(projectables)
        match_data_arrays.assert_called_once()
        match_data_arrays.reset_mock()
        # When areas are incompatible, masking shouldn't happen
        match_data_arrays.side_effect = IncompatibleAreas()
        self.assertRaises(IncompatibleAreas,
                          self.comp, [self.all_valid, self.wrong_shape])
        match_data_arrays.assert_called_once()

    def test_call(self):
        """Test calling generic compositor."""
        # Multiple datasets with extra attributes
        all_valid = self.all_valid
        all_valid.attrs["sensor"] = "foo"
        attrs = {"foo": "bar", "resolution": 333}
        self.comp.attrs["resolution"] = None
        res = self.comp([self.all_valid, self.first_invalid], **attrs)
        # Verify attributes
        assert res.attrs.get("sensor") == "foo"
        assert "foo" in res.attrs
        assert res.attrs.get("foo") == "bar"
        assert "units" not in res.attrs
        assert "calibration" not in res.attrs
        assert "modifiers" not in res.attrs
        assert res.attrs["wavelength"] is None
        assert res.attrs["mode"] == "LA"
        assert res.attrs["resolution"] == 333

    def test_deprecation_warning(self):
        """Test deprecation warning for dcprecated composite recipes."""
        warning_message = "foo is a deprecated composite. Use composite bar instead."
        self.comp.attrs["deprecation_warning"] = warning_message
        with pytest.warns(UserWarning, match=warning_message):
            self.comp([self.all_valid])


class TestAddBands(unittest.TestCase):
    """Test case for the `add_bands` function."""

    def test_add_bands_l_rgb(self):
        """Test adding bands."""
        from satpy.composites import add_bands

        # L + RGB -> RGB
        data = xr.DataArray(da.ones((1, 3, 3)), dims=("bands", "y", "x"),
                            coords={"bands": ["L"]})
        new_bands = xr.DataArray(da.array(["R", "G", "B"]), dims=("bands"),
                                 coords={"bands": ["R", "G", "B"]})
        res = add_bands(data, new_bands)
        res_bands = ["R", "G", "B"]
        assert res.attrs["mode"] == "".join(res_bands)
        np.testing.assert_array_equal(res.bands, res_bands)
        np.testing.assert_array_equal(res.coords["bands"], res_bands)

    def test_add_bands_l_rgba(self):
        """Test adding bands."""
        from satpy.composites import add_bands

        # L + RGBA -> RGBA
        data = xr.DataArray(da.ones((1, 3, 3)), dims=("bands", "y", "x"),
                            coords={"bands": ["L"]}, attrs={"mode": "L"})
        new_bands = xr.DataArray(da.array(["R", "G", "B", "A"]), dims=("bands"),
                                 coords={"bands": ["R", "G", "B", "A"]})
        res = add_bands(data, new_bands)
        res_bands = ["R", "G", "B", "A"]
        assert res.attrs["mode"] == "".join(res_bands)
        np.testing.assert_array_equal(res.bands, res_bands)
        np.testing.assert_array_equal(res.coords["bands"], res_bands)

    def test_add_bands_la_rgb(self):
        """Test adding bands."""
        from satpy.composites import add_bands

        # LA + RGB -> RGBA
        data = xr.DataArray(da.ones((2, 3, 3)), dims=("bands", "y", "x"),
                            coords={"bands": ["L", "A"]}, attrs={"mode": "LA"})
        new_bands = xr.DataArray(da.array(["R", "G", "B"]), dims=("bands"),
                                 coords={"bands": ["R", "G", "B"]})
        res = add_bands(data, new_bands)
        res_bands = ["R", "G", "B", "A"]
        assert res.attrs["mode"] == "".join(res_bands)
        np.testing.assert_array_equal(res.bands, res_bands)
        np.testing.assert_array_equal(res.coords["bands"], res_bands)

    def test_add_bands_rgb_rbga(self):
        """Test adding bands."""
        from satpy.composites import add_bands

        # RGB + RGBA -> RGBA
        data = xr.DataArray(da.ones((3, 3, 3)), dims=("bands", "y", "x"),
                            coords={"bands": ["R", "G", "B"]},
                            attrs={"mode": "RGB"})
        new_bands = xr.DataArray(da.array(["R", "G", "B", "A"]), dims=("bands"),
                                 coords={"bands": ["R", "G", "B", "A"]})
        res = add_bands(data, new_bands)
        res_bands = ["R", "G", "B", "A"]
        assert res.attrs["mode"] == "".join(res_bands)
        np.testing.assert_array_equal(res.bands, res_bands)
        np.testing.assert_array_equal(res.coords["bands"], res_bands)

    def test_add_bands_p_l(self):
        """Test adding bands."""
        from satpy.composites import add_bands

        # P(RGBA) + L -> RGBA
        data = xr.DataArray(da.ones((1, 3, 3)), dims=("bands", "y", "x"),
                            coords={"bands": ["P"]},
                            attrs={"mode": "P"})
        new_bands = xr.DataArray(da.array(["L"]), dims=("bands"),
                                 coords={"bands": ["L"]})
        with pytest.raises(NotImplementedError):
            add_bands(data, new_bands)


class TestStaticImageCompositor(unittest.TestCase):
    """Test case for the static compositor."""

    @mock.patch("satpy.resample.get_area_def")
    def test_init(self, get_area_def):
        """Test the initializiation of static compositor."""
        from satpy.composites import StaticImageCompositor

        # No filename given raises ValueError
        with self.assertRaises(ValueError):
            StaticImageCompositor("name")

        # No area defined
        comp = StaticImageCompositor("name", filename="/foo.tif")
        assert comp._cache_filename == "/foo.tif"
        assert comp.area is None

        # Area defined
        get_area_def.return_value = "bar"
        comp = StaticImageCompositor("name", filename="/foo.tif", area="euro4")
        assert comp._cache_filename == "/foo.tif"
        assert comp.area == "bar"
        get_area_def.assert_called_once_with("euro4")

    @mock.patch("satpy.aux_download.retrieve")
    @mock.patch("satpy.aux_download.register_file")
    @mock.patch("satpy.Scene")
    def test_call(self, Scene, register, retrieve):  # noqa
        """Test the static compositing."""
        from satpy.composites import StaticImageCompositor

        satpy.config.set(data_dir=os.path.join(os.path.sep, "path", "to", "image"))
        remote_tif = "http://example.com/foo.tif"

        class MockScene(dict):
            def load(self, arg):
                pass

        img = mock.MagicMock()
        img.attrs = {}
        scn = MockScene()
        scn["image"] = img
        Scene.return_value = scn
        # absolute path to local file
        comp = StaticImageCompositor("name", filename="/foo.tif", area="euro4")
        res = comp()
        Scene.assert_called_once_with(reader="generic_image",
                                      filenames=["/foo.tif"])
        register.assert_not_called()
        retrieve.assert_not_called()
        assert "start_time" in res.attrs
        assert "end_time" in res.attrs
        assert res.attrs["sensor"] is None
        assert "modifiers" not in res.attrs
        assert "calibration" not in res.attrs

        # remote file with local cached version
        Scene.reset_mock()
        register.return_value = "data_dir/foo.tif"
        retrieve.return_value = "data_dir/foo.tif"
        comp = StaticImageCompositor("name", url=remote_tif, area="euro4")
        res = comp()
        Scene.assert_called_once_with(reader="generic_image",
                                      filenames=["data_dir/foo.tif"])
        assert "start_time" in res.attrs
        assert "end_time" in res.attrs
        assert res.attrs["sensor"] is None
        assert "modifiers" not in res.attrs
        assert "calibration" not in res.attrs

        # Non-georeferenced image, no area given
        img.attrs.pop("area")
        comp = StaticImageCompositor("name", filename="/foo.tif")
        with self.assertRaises(AttributeError):
            comp()

        # Non-georeferenced image, area given
        comp = StaticImageCompositor("name", filename="/foo.tif", area="euro4")
        res = comp()
        assert res.attrs["area"].area_id == "euro4"

        # Filename contains environment variable
        os.environ["TEST_IMAGE_PATH"] = "/path/to/image"
        comp = StaticImageCompositor("name", filename="${TEST_IMAGE_PATH}/foo.tif", area="euro4")
        assert comp._cache_filename == "/path/to/image/foo.tif"

        # URL and filename without absolute path
        comp = StaticImageCompositor("name", url=remote_tif, filename="bar.tif")
        assert comp._url == remote_tif
        assert comp._cache_filename == "bar.tif"

        # No URL, filename without absolute path, use default data_dir from config
        with mock.patch("os.path.exists") as exists:
            exists.return_value = True
            comp = StaticImageCompositor("name", filename="foo.tif")
            assert comp._url is None
            assert comp._cache_filename == os.path.join(os.path.sep, "path", "to", "image", "foo.tif")


def _enhance2dataset(dataset, convert_p=False):
    """Mock the enhance2dataset to return the original data."""
    return dataset


class TestBackgroundCompositor:
    """Test case for the background compositor."""

    @classmethod
    def setup_class(cls):
        """Create shared input data arrays."""
        foreground_data = {
            "L": np.array([[[1., 0.5], [0., np.nan]]]),
            "LA": np.array([[[1., 0.5], [0., np.nan]], [[0.5, 0.5], [0.5, 0.5]]]),
            "RGB": np.array([
                [[1., 0.5], [0., np.nan]],
                [[1., 0.5], [0., np.nan]],
                [[1., 0.5], [0., np.nan]]]),
            "RGBA": np.array([
                [[1.0, 0.5], [0.0, np.nan]],
                [[1.0, 0.5], [0.0, np.nan]],
                [[1.0, 0.5], [0.0, np.nan]],
                [[0.5, 0.5], [0.5, 0.5]]]),
        }
        cls.foreground_data = foreground_data

    @mock.patch("satpy.composites.enhance2dataset", _enhance2dataset)
    @pytest.mark.parametrize(
        ("foreground_bands", "background_bands", "exp_bands", "exp_result"),
        [
            ("L", "L", "L", np.array([[1.0, 0.5], [0.0, 1.0]])),
            ("LA", "LA", "L", np.array([[1.0, 0.75], [0.5, 1.0]])),
            ("RGB", "RGB", "RGB", np.array([
                [[1., 0.5], [0., 1.]],
                [[1., 0.5], [0., 1.]],
                [[1., 0.5], [0., 1.]]])),
            ("RGBA", "RGBA", "RGB", np.array([
                [[1., 0.75], [0.5, 1.]],
                [[1., 0.75], [0.5, 1.]],
                [[1., 0.75], [0.5, 1.]]])),
            ("RGBA", "RGB", "RGB", np.array([
                [[1., 0.75], [0.5, 1.]],
                [[1., 0.75], [0.5, 1.]],
                [[1., 0.75], [0.5, 1.]]])),
        ]
    )
    def test_call(self, foreground_bands, background_bands, exp_bands, exp_result):
        """Test the background compositing."""
        from satpy.composites import BackgroundCompositor
        comp = BackgroundCompositor("name")

        # L mode images
        foreground_data = self.foreground_data[foreground_bands]
        attrs = {"mode": foreground_bands, "area": "foo"}
        foreground = xr.DataArray(da.from_array(foreground_data),
                                  dims=("bands", "y", "x"),
                                  coords={"bands": [c for c in attrs["mode"]]},
                                  attrs=attrs)
        attrs = {"mode": background_bands, "area": "foo"}
        background = xr.DataArray(da.ones((len(background_bands), 2, 2)), dims=("bands", "y", "x"),
                                  coords={"bands": [c for c in attrs["mode"]]},
                                  attrs=attrs)
        res = comp([foreground, background])
        assert res.attrs["area"] == "foo"
        np.testing.assert_allclose(res, exp_result)
        assert res.attrs["mode"] == exp_bands

    @mock.patch("satpy.composites.enhance2dataset", _enhance2dataset)
    def test_multiple_sensors(self):
        """Test the background compositing from multiple sensor data."""
        from satpy.composites import BackgroundCompositor
        comp = BackgroundCompositor("name")

        # L mode images
        attrs = {"mode": "L", "area": "foo"}
        foreground_data = self.foreground_data["L"]
        foreground = xr.DataArray(da.from_array(foreground_data),
                                  dims=("bands", "y", "x"),
                                  coords={"bands": [c for c in attrs["mode"]]},
                                  attrs=attrs.copy())
        foreground.attrs["sensor"] = "abi"
        background = xr.DataArray(da.ones((1, 2, 2)), dims=("bands", "y", "x"),
                                  coords={"bands": [c for c in attrs["mode"]]},
                                  attrs=attrs.copy())
        background.attrs["sensor"] = "glm"
        res = comp([foreground, background])
        assert res.attrs["area"] == "foo"
        np.testing.assert_allclose(res, np.array([[1., 0.5], [0., 1.]]))
        assert res.attrs["mode"] == "L"
        assert res.attrs["sensor"] == {"abi", "glm"}


class TestMaskingCompositor:
    """Test case for the simple masking compositor."""

    @pytest.fixture()
    def conditions_v1(self):
        """Masking conditions with string values."""
        return [{"method": "equal",
                 "value": "Cloud-free_land",
                 "transparency": 100},
                {"method": "equal",
                 "value": "Cloud-free_sea",
                 "transparency": 50}]

    @pytest.fixture()
    def conditions_v2(self):
        """Masking conditions with numerical values."""
        return [{"method": "equal",
                 "value": 1,
                 "transparency": 100},
                {"method": "equal",
                 "value": 2,
                 "transparency": 50}]

    @pytest.fixture()
    def test_data(self):
        """Test data to use with masking compositors."""
        return xr.DataArray(da.random.random((3, 3)), dims=["y", "x"])

    @pytest.fixture()
    def test_ct_data(self):
        """Test 2D CT data array."""
        flag_meanings = ["Cloud-free_land", "Cloud-free_sea"]
        flag_values = da.array([1, 2])
        ct_data = da.array([[1, 2, 2],
                            [2, 1, 2],
                            [2, 2, 1]])
        ct_data = xr.DataArray(ct_data, dims=["y", "x"])
        ct_data.attrs["flag_meanings"] = flag_meanings
        ct_data.attrs["flag_values"] = flag_values
        return ct_data

    @pytest.fixture()
    def test_ct_data_v3(self, test_ct_data):
        """Set ct data to NaN where it originally is 1."""
        return test_ct_data.where(test_ct_data == 1)

    @pytest.fixture()
    def reference_data(self, test_data, test_ct_data):
        """Get reference data to use in masking compositor tests."""
        # The data are set to NaN where ct is `1`
        return test_data.where(test_ct_data > 1)

    @pytest.fixture()
    def reference_alpha(self):
        """Get reference alpha to use in masking compositor tests."""
        ref_alpha = da.array([[0, 0.5, 0.5],
                              [0.5, 0, 0.5],
                              [0.5, 0.5, 0]])
        return xr.DataArray(ref_alpha, dims=["y", "x"])

    def test_init(self):
        """Test the initializiation of compositor."""
        from satpy.composites import MaskingCompositor

        # No transparency or conditions given raises ValueError
        with pytest.raises(ValueError, match="Masking conditions not defined."):
            _ = MaskingCompositor("name")

        # transparency defined
        transparency = {0: 100, 1: 50}
        conditions = [{"method": "equal", "value": 0, "transparency": 100},
                      {"method": "equal", "value": 1, "transparency": 50}]
        comp = MaskingCompositor("name", transparency=transparency.copy())
        assert not hasattr(comp, "transparency")
        # Transparency should be converted to conditions
        assert comp.conditions == conditions

        # conditions defined
        comp = MaskingCompositor("name", conditions=conditions.copy())
        assert comp.conditions == conditions

    def test_get_flag_value(self):
        """Test reading flag value from attributes based on a name."""
        from satpy.composites import _get_flag_value

        flag_values = da.array([1, 2])
        mask = da.array([[1, 2, 2],
                         [2, 1, 2],
                         [2, 2, 1]])
        mask = xr.DataArray(mask, dims=["y", "x"])
        flag_meanings = ["Cloud-free_land", "Cloud-free_sea"]
        mask.attrs["flag_meanings"] = flag_meanings
        mask.attrs["flag_values"] = flag_values

        assert _get_flag_value(mask, "Cloud-free_land") == 1
        assert _get_flag_value(mask, "Cloud-free_sea") == 2

        flag_meanings_str = "Cloud-free_land Cloud-free_sea"
        mask.attrs["flag_meanings"] = flag_meanings_str
        assert _get_flag_value(mask, "Cloud-free_land") == 1
        assert _get_flag_value(mask, "Cloud-free_sea") == 2

    @pytest.mark.parametrize("mode", ["LA", "RGBA"])
    def test_call_numerical_transparency_data(
            self, conditions_v1, test_data, test_ct_data, reference_data,
            reference_alpha, mode):
        """Test call the compositor with numerical transparency data.

        Use parameterisation to test different image modes.
        """
        from satpy.composites import MaskingCompositor
        from satpy.tests.utils import CustomScheduler

        # Test with numerical transparency data
        with dask.config.set(scheduler=CustomScheduler(max_computes=0)):
            comp = MaskingCompositor("name", conditions=conditions_v1,
                                     mode=mode)
            res = comp([test_data, test_ct_data])
        assert res.mode == mode
        for m in mode.rstrip("A"):
            np.testing.assert_allclose(res.sel(bands=m), reference_data)
        np.testing.assert_allclose(res.sel(bands="A"), reference_alpha)

    def test_call_named_fields(self, conditions_v2, test_data, test_ct_data,
                               reference_data, reference_alpha):
        """Test with named fields."""
        from satpy.composites import MaskingCompositor
        from satpy.tests.utils import CustomScheduler

        with dask.config.set(scheduler=CustomScheduler(max_computes=0)):
            comp = MaskingCompositor("name", conditions=conditions_v2)
            res = comp([test_data, test_ct_data])
        assert res.mode == "LA"
        np.testing.assert_allclose(res.sel(bands="L"), reference_data)
        np.testing.assert_allclose(res.sel(bands="A"), reference_alpha)

    def test_call_named_fields_string(
            self, conditions_v2, test_data, test_ct_data, reference_data,
            reference_alpha):
        """Test with named fields which are as a string in the mask attributes."""
        from satpy.composites import MaskingCompositor
        from satpy.tests.utils import CustomScheduler

        flag_meanings_str = "Cloud-free_land Cloud-free_sea"
        test_ct_data.attrs["flag_meanings"] = flag_meanings_str
        with dask.config.set(scheduler=CustomScheduler(max_computes=0)):
            comp = MaskingCompositor("name", conditions=conditions_v2)
            res = comp([test_data, test_ct_data])
        assert res.mode == "LA"
        np.testing.assert_allclose(res.sel(bands="L"), reference_data)
        np.testing.assert_allclose(res.sel(bands="A"), reference_alpha)

    def test_method_isnan(self, test_data,
                          test_ct_data, test_ct_data_v3):
        """Test "isnan" as method."""
        from satpy.composites import MaskingCompositor
        from satpy.tests.utils import CustomScheduler

        conditions_v3 = [{"method": "isnan", "transparency": 100}]

        # The data are set to NaN where ct is NaN
        reference_data_v3 = test_data.where(test_ct_data == 1)
        reference_alpha_v3 = da.array([[1., 0., 0.],
                                       [0., 1., 0.],
                                       [0., 0., 1.]])
        reference_alpha_v3 = xr.DataArray(reference_alpha_v3, dims=["y", "x"])
        with dask.config.set(scheduler=CustomScheduler(max_computes=0)):
            comp = MaskingCompositor("name", conditions=conditions_v3)
            res = comp([test_data, test_ct_data_v3])
        assert res.mode == "LA"
        np.testing.assert_allclose(res.sel(bands="L"), reference_data_v3)
        np.testing.assert_allclose(res.sel(bands="A"), reference_alpha_v3)

    def test_method_absolute_import(self, test_data, test_ct_data_v3):
        """Test "absolute_import" as method."""
        from satpy.composites import MaskingCompositor
        from satpy.tests.utils import CustomScheduler

        conditions_v4 = [{"method": "absolute_import", "transparency": "satpy.resample"}]
        # This should raise AttributeError
        with dask.config.set(scheduler=CustomScheduler(max_computes=0)):
            comp = MaskingCompositor("name", conditions=conditions_v4)
            with pytest.raises(AttributeError):
                comp([test_data, test_ct_data_v3])

    def test_rgb_dataset(self, conditions_v1, test_ct_data, reference_alpha):
        """Test RGB dataset."""
        from satpy.composites import MaskingCompositor
        from satpy.tests.utils import CustomScheduler

        # 3D data array
        data = xr.DataArray(da.random.random((3, 3, 3)),
                            dims=["bands", "y", "x"],
                            coords={"bands": ["R", "G", "B"],
                                    "y": np.arange(3),
                                    "x": np.arange(3)})

        with dask.config.set(scheduler=CustomScheduler(max_computes=0)):
            comp = MaskingCompositor("name", conditions=conditions_v1)
            res = comp([data, test_ct_data])
        assert res.mode == "RGBA"
        np.testing.assert_allclose(res.sel(bands="R"),
                                   data.sel(bands="R").where(test_ct_data > 1))
        np.testing.assert_allclose(res.sel(bands="G"),
                                   data.sel(bands="G").where(test_ct_data > 1))
        np.testing.assert_allclose(res.sel(bands="B"),
                                   data.sel(bands="B").where(test_ct_data > 1))
        np.testing.assert_allclose(res.sel(bands="A"), reference_alpha)

    def test_rgba_dataset(self, conditions_v2, test_ct_data, reference_alpha):
        """Test RGBA dataset."""
        from satpy.composites import MaskingCompositor
        from satpy.tests.utils import CustomScheduler
        data = xr.DataArray(da.random.random((4, 3, 3)),
                            dims=["bands", "y", "x"],
                            coords={"bands": ["R", "G", "B", "A"],
                                    "y": np.arange(3),
                                    "x": np.arange(3)})

        with dask.config.set(scheduler=CustomScheduler(max_computes=0)):
            comp = MaskingCompositor("name", conditions=conditions_v2)
            res = comp([data, test_ct_data])
        assert res.mode == "RGBA"
        np.testing.assert_allclose(res.sel(bands="R"),
                                   data.sel(bands="R").where(test_ct_data > 1))
        np.testing.assert_allclose(res.sel(bands="G"),
                                   data.sel(bands="G").where(test_ct_data > 1))
        np.testing.assert_allclose(res.sel(bands="B"),
                                   data.sel(bands="B").where(test_ct_data > 1))
        # The compositor should drop the original alpha band
        np.testing.assert_allclose(res.sel(bands="A"), reference_alpha)

    def test_incorrect_method(self, test_data, test_ct_data):
        """Test incorrect method."""
        from satpy.composites import MaskingCompositor
        conditions = [{"method": "foo", "value": 0, "transparency": 100}]
        comp = MaskingCompositor("name", conditions=conditions)
        with pytest.raises(AttributeError):
            comp([test_data, test_ct_data])
        # Test with too few projectables.
        with pytest.raises(ValueError, match="Expected 2 datasets, got 1"):
            comp([test_data])

    def test_incorrect_mode(self, conditions_v1):
        """Test initiating with unsupported mode."""
        from satpy.composites import MaskingCompositor

        # Incorrect mode raises ValueError
        with pytest.raises(ValueError, match="Invalid mode YCbCrA.  Supported modes: .*"):
            MaskingCompositor("name", conditions=conditions_v1,
                              mode="YCbCrA")


class TestNaturalEnhCompositor(unittest.TestCase):
    """Test NaturalEnh compositor."""

    def setUp(self):
        """Create channel data and set channel weights."""
        self.ch1 = xr.DataArray([1.0])
        self.ch2 = xr.DataArray([2.0])
        self.ch3 = xr.DataArray([3.0])
        self.ch16_w = 2.0
        self.ch08_w = 3.0
        self.ch06_w = 4.0

    @mock.patch("satpy.composites.NaturalEnh.__repr__")
    @mock.patch("satpy.composites.NaturalEnh.match_data_arrays")
    def test_natural_enh(self, match_data_arrays, repr_):
        """Test NaturalEnh compositor."""
        from satpy.composites import NaturalEnh
        repr_.return_value = ""
        projectables = [self.ch1, self.ch2, self.ch3]

        def temp_func(*args):
            return args[0]

        match_data_arrays.side_effect = temp_func
        comp = NaturalEnh("foo", ch16_w=self.ch16_w, ch08_w=self.ch08_w,
                          ch06_w=self.ch06_w)
        assert comp.ch16_w == self.ch16_w
        assert comp.ch08_w == self.ch08_w
        assert comp.ch06_w == self.ch06_w
        res = comp(projectables)
        assert mock.call(projectables) in match_data_arrays.mock_calls
        correct = (self.ch16_w * projectables[0] +
                   self.ch08_w * projectables[1] +
                   self.ch06_w * projectables[2])
        assert res[0] == correct
        assert res[1] == projectables[1]
        assert res[2] == projectables[2]


class TestEnhance2Dataset(unittest.TestCase):
    """Test the enhance2dataset utility."""

    @mock.patch("satpy.composites.get_enhanced_image")
    def test_enhance_p_to_rgb(self, get_enhanced_image):
        """Test enhancing a paletted dataset in RGB mode."""
        from trollimage.xrimage import XRImage
        img = XRImage(xr.DataArray(np.ones((1, 20, 20)) * 2, dims=("bands", "y", "x"), coords={"bands": ["P"]}))
        img.palette = ((0, 0, 0), (4, 4, 4), (8, 8, 8))
        get_enhanced_image.return_value = img

        from satpy.composites import enhance2dataset
        dataset = xr.DataArray(np.ones((1, 20, 20)))
        res = enhance2dataset(dataset, convert_p=True)
        assert res.attrs["mode"] == "RGB"

    @mock.patch("satpy.composites.get_enhanced_image")
    def test_enhance_p_to_rgba(self, get_enhanced_image):
        """Test enhancing a paletted dataset in RGBA mode."""
        from trollimage.xrimage import XRImage
        img = XRImage(xr.DataArray(np.ones((1, 20, 20)) * 2, dims=("bands", "y", "x"), coords={"bands": ["P"]}))
        img.palette = ((0, 0, 0, 255), (4, 4, 4, 255), (8, 8, 8, 255))
        get_enhanced_image.return_value = img

        from satpy.composites import enhance2dataset
        dataset = xr.DataArray(np.ones((1, 20, 20)))
        res = enhance2dataset(dataset, convert_p=True)
        assert res.attrs["mode"] == "RGBA"

    @mock.patch("satpy.composites.get_enhanced_image")
    def test_enhance_p(self, get_enhanced_image):
        """Test enhancing a paletted dataset in P mode."""
        from trollimage.xrimage import XRImage
        img = XRImage(xr.DataArray(np.ones((1, 20, 20)) * 2, dims=("bands", "y", "x"), coords={"bands": ["P"]}))
        img.palette = ((0, 0, 0, 255), (4, 4, 4, 255), (8, 8, 8, 255))
        get_enhanced_image.return_value = img

        from satpy.composites import enhance2dataset
        dataset = xr.DataArray(np.ones((1, 20, 20)))
        res = enhance2dataset(dataset)
        assert res.attrs["mode"] == "P"
        assert res.max().values == 2

    @mock.patch("satpy.composites.get_enhanced_image")
    def test_enhance_l(self, get_enhanced_image):
        """Test enhancing a paletted dataset in P mode."""
        from trollimage.xrimage import XRImage
        img = XRImage(xr.DataArray(np.ones((1, 20, 20)) * 2, dims=("bands", "y", "x"), coords={"bands": ["L"]}))
        get_enhanced_image.return_value = img

        from satpy.composites import enhance2dataset
        dataset = xr.DataArray(np.ones((1, 20, 20)))
        res = enhance2dataset(dataset)
        assert res.attrs["mode"] == "L"
        assert res.max().values == 1


class TestInferMode(unittest.TestCase):
    """Test the infer_mode utility."""

    def test_bands_coords_is_used(self):
        """Test that the `bands` coord is used."""
        from satpy.composites import GenericCompositor
        arr = xr.DataArray(np.ones((1, 5, 5)), dims=("bands", "x", "y"), coords={"bands": ["P"]})
        assert GenericCompositor.infer_mode(arr) == "P"

        arr = xr.DataArray(np.ones((3, 5, 5)), dims=("bands", "x", "y"), coords={"bands": ["Y", "Cb", "Cr"]})
        assert GenericCompositor.infer_mode(arr) == "YCbCr"

    def test_mode_is_used(self):
        """Test that the `mode` attribute is used."""
        from satpy.composites import GenericCompositor
        arr = xr.DataArray(np.ones((1, 5, 5)), dims=("bands", "x", "y"), attrs={"mode": "P"})
        assert GenericCompositor.infer_mode(arr) == "P"

    def test_band_size_is_used(self):
        """Test that the band size is used."""
        from satpy.composites import GenericCompositor
        arr = xr.DataArray(np.ones((2, 5, 5)), dims=("bands", "x", "y"))
        assert GenericCompositor.infer_mode(arr) == "LA"

    def test_no_bands_is_l(self):
        """Test that default (no band) is L."""
        from satpy.composites import GenericCompositor
        arr = xr.DataArray(np.ones((5, 5)), dims=("x", "y"))
        assert GenericCompositor.infer_mode(arr) == "L"


class TestLongitudeMaskingCompositor(unittest.TestCase):
    """Test case for the LongitudeMaskingCompositor compositor."""

    def test_masking(self):
        """Test longitude masking."""
        from satpy.composites import LongitudeMaskingCompositor

        area = mock.MagicMock()
        lons = np.array([-180., -100., -50., 0., 50., 100., 180.])
        area.get_lonlats = mock.MagicMock(return_value=[lons, []])
        a = xr.DataArray(np.array([1, 2, 3, 4, 5, 6, 7]),
                         attrs={"area": area, "units": "K"})

        comp = LongitudeMaskingCompositor(name="test", lon_min=-40., lon_max=120.)
        expected = xr.DataArray(np.array([np.nan, np.nan, np.nan, 4, 5, 6, np.nan]))
        res = comp([a])
        np.testing.assert_allclose(res.data, expected.data)
        assert "units" in res.attrs
        assert res.attrs["units"] == "K"

        comp = LongitudeMaskingCompositor(name="test", lon_min=-40.)
        expected = xr.DataArray(np.array([np.nan, np.nan, np.nan, 4, 5, 6, 7]))
        res = comp([a])
        np.testing.assert_allclose(res.data, expected.data)

        comp = LongitudeMaskingCompositor(name="test", lon_max=120.)
        expected = xr.DataArray(np.array([1, 2, 3, 4, 5, 6, np.nan]))
        res = comp([a])
        np.testing.assert_allclose(res.data, expected.data)

        comp = LongitudeMaskingCompositor(name="test", lon_min=120., lon_max=-40.)
        expected = xr.DataArray(np.array([1, 2, 3, np.nan, np.nan, np.nan, 7]))
        res = comp([a])
        np.testing.assert_allclose(res.data, expected.data)


def test_bad_sensor_yaml_configs(tmp_path):
    """Test composite YAML file with no sensor isn't loaded.

    But the bad YAML also shouldn't crash composite configuration loading.

    """
    from satpy.composites.config_loader import load_compositor_configs_for_sensors

    comp_dir = tmp_path / "composites"
    comp_dir.mkdir()
    comp_yaml = comp_dir / "fake_sensor.yaml"
    with satpy.config.set(config_path=[tmp_path]):
        _create_fake_composite_config(comp_yaml)

        # no sensor_name in YAML, quietly ignored
        comps, _ = load_compositor_configs_for_sensors(["fake_sensor"])
        assert "fake_sensor" in comps
        assert "fake_composite" not in comps["fake_sensor"]


def _create_fake_composite_config(yaml_filename: str):
    import yaml

    from satpy.composites import StaticImageCompositor

    with open(yaml_filename, "w") as comp_file:
        yaml.dump({
            "composites": {
                "fake_composite": {
                    "compositor": StaticImageCompositor,
                    "url": "http://example.com/image.png",
                },
            },
        },
            comp_file,
        )<|MERGE_RESOLUTION|>--- conflicted
+++ resolved
@@ -432,34 +432,22 @@
     def test_daynight_sza(self):
         """Test compositor with both day and night portions when SZA data is included."""
         from satpy.composites import DayNightCompositor
-<<<<<<< HEAD
 
         with dask.config.set(scheduler=CustomScheduler(max_computes=1)):
-            comp = DayNightCompositor(name='dn_test', day_night="day_night")
+            comp = DayNightCompositor(name="dn_test", day_night="day_night")
             res = comp((self.data_a, self.data_b, self.sza))
             res = res.compute()
-=======
-        comp = DayNightCompositor(name="dn_test", day_night="day_night")
-        res = comp((self.data_a, self.data_b, self.sza))
-        res = res.compute()
->>>>>>> 652a236e
         expected = np.array([[0., 0.22122352], [0.5, 1.]])
         np.testing.assert_allclose(res.values[0], expected)
 
     def test_daynight_area(self):
         """Test compositor both day and night portions when SZA data is not provided."""
         from satpy.composites import DayNightCompositor
-<<<<<<< HEAD
 
         with dask.config.set(scheduler=CustomScheduler(max_computes=1)):
-            comp = DayNightCompositor(name='dn_test', day_night="day_night")
+            comp = DayNightCompositor(name="dn_test", day_night="day_night")
             res = comp((self.data_a, self.data_b))
             res = res.compute()
-=======
-        comp = DayNightCompositor(name="dn_test", day_night="day_night")
-        res = comp((self.data_a, self.data_b))
-        res = res.compute()
->>>>>>> 652a236e
         expected_channel = np.array([[0., 0.33164983], [0.66835017, 1.]])
         for i in range(3):
             np.testing.assert_allclose(res.values[i], expected_channel)
@@ -467,17 +455,11 @@
     def test_night_only_sza_with_alpha(self):
         """Test compositor with night portion with alpha band when SZA data is included."""
         from satpy.composites import DayNightCompositor
-<<<<<<< HEAD
 
         with dask.config.set(scheduler=CustomScheduler(max_computes=1)):
-            comp = DayNightCompositor(name='dn_test', day_night="night_only", include_alpha=True)
+            comp = DayNightCompositor(name="dn_test", day_night="night_only", include_alpha=True)
             res = comp((self.data_b, self.sza))
             res = res.compute()
-=======
-        comp = DayNightCompositor(name="dn_test", day_night="night_only", include_alpha=True)
-        res = comp((self.data_b, self.sza))
-        res = res.compute()
->>>>>>> 652a236e
         expected_red_channel = np.array([[np.nan, 0.], [0.5, 1.]])
         expected_alpha = np.array([[0., 0.33296056], [1., 1.]])
         np.testing.assert_allclose(res.values[0], expected_red_channel)
@@ -486,17 +468,11 @@
     def test_night_only_sza_without_alpha(self):
         """Test compositor with night portion without alpha band when SZA data is included."""
         from satpy.composites import DayNightCompositor
-<<<<<<< HEAD
 
         with dask.config.set(scheduler=CustomScheduler(max_computes=1)):
-            comp = DayNightCompositor(name='dn_test', day_night="night_only", include_alpha=False)
+            comp = DayNightCompositor(name="dn_test", day_night="night_only", include_alpha=False)
             res = comp((self.data_a, self.sza))
             res = res.compute()
-=======
-        comp = DayNightCompositor(name="dn_test", day_night="night_only", include_alpha=False)
-        res = comp((self.data_a, self.sza))
-        res = res.compute()
->>>>>>> 652a236e
         expected = np.array([[0., 0.11042631], [0.66835017, 1.]])
         np.testing.assert_allclose(res.values[0], expected)
         assert "A" not in res.bands
@@ -504,17 +480,11 @@
     def test_night_only_area_with_alpha(self):
         """Test compositor with night portion with alpha band when SZA data is not provided."""
         from satpy.composites import DayNightCompositor
-<<<<<<< HEAD
 
         with dask.config.set(scheduler=CustomScheduler(max_computes=1)):
-            comp = DayNightCompositor(name='dn_test', day_night="night_only", include_alpha=True)
+            comp = DayNightCompositor(name="dn_test", day_night="night_only", include_alpha=True)
             res = comp((self.data_b,))
             res = res.compute()
-=======
-        comp = DayNightCompositor(name="dn_test", day_night="night_only", include_alpha=True)
-        res = comp((self.data_b,))
-        res = res.compute()
->>>>>>> 652a236e
         expected_l_channel = np.array([[np.nan, 0.], [0.5, 1.]])
         expected_alpha = np.array([[np.nan, 0.], [0., 0.]])
         np.testing.assert_allclose(res.values[0], expected_l_channel)
@@ -523,17 +493,11 @@
     def test_night_only_area_without_alpha(self):
         """Test compositor with night portion without alpha band when SZA data is not provided."""
         from satpy.composites import DayNightCompositor
-<<<<<<< HEAD
 
         with dask.config.set(scheduler=CustomScheduler(max_computes=1)):
-            comp = DayNightCompositor(name='dn_test', day_night="night_only", include_alpha=False)
+            comp = DayNightCompositor(name="dn_test", day_night="night_only", include_alpha=False)
             res = comp((self.data_b,))
             res = res.compute()
-=======
-        comp = DayNightCompositor(name="dn_test", day_night="night_only", include_alpha=False)
-        res = comp((self.data_b,))
-        res = res.compute()
->>>>>>> 652a236e
         expected = np.array([[np.nan, 0.], [0., 0.]])
         np.testing.assert_allclose(res.values[0], expected)
         assert "A" not in res.bands
@@ -541,17 +505,11 @@
     def test_day_only_sza_with_alpha(self):
         """Test compositor with day portion with alpha band when SZA data is included."""
         from satpy.composites import DayNightCompositor
-<<<<<<< HEAD
 
         with dask.config.set(scheduler=CustomScheduler(max_computes=1)):
-            comp = DayNightCompositor(name='dn_test', day_night="day_only", include_alpha=True)
+            comp = DayNightCompositor(name="dn_test", day_night="day_only", include_alpha=True)
             res = comp((self.data_a, self.sza))
             res = res.compute()
-=======
-        comp = DayNightCompositor(name="dn_test", day_night="day_only", include_alpha=True)
-        res = comp((self.data_a, self.sza))
-        res = res.compute()
->>>>>>> 652a236e
         expected_red_channel = np.array([[0., 0.33164983], [0.66835017, 1.]])
         expected_alpha = np.array([[1., 0.66703944], [0., 0.]])
         np.testing.assert_allclose(res.values[0], expected_red_channel)
@@ -560,17 +518,11 @@
     def test_day_only_sza_without_alpha(self):
         """Test compositor with day portion without alpha band when SZA data is included."""
         from satpy.composites import DayNightCompositor
-<<<<<<< HEAD
 
         with dask.config.set(scheduler=CustomScheduler(max_computes=1)):
-            comp = DayNightCompositor(name='dn_test', day_night="day_only", include_alpha=False)
+            comp = DayNightCompositor(name="dn_test", day_night="day_only", include_alpha=False)
             res = comp((self.data_a, self.sza))
             res = res.compute()
-=======
-        comp = DayNightCompositor(name="dn_test", day_night="day_only", include_alpha=False)
-        res = comp((self.data_a, self.sza))
-        res = res.compute()
->>>>>>> 652a236e
         expected_channel_data = np.array([[0., 0.22122352], [0., 0.]])
         for i in range(3):
             np.testing.assert_allclose(res.values[i], expected_channel_data)
@@ -579,17 +531,11 @@
     def test_day_only_area_with_alpha(self):
         """Test compositor with day portion with alpha_band when SZA data is not provided."""
         from satpy.composites import DayNightCompositor
-<<<<<<< HEAD
 
         with dask.config.set(scheduler=CustomScheduler(max_computes=1)):
-            comp = DayNightCompositor(name='dn_test', day_night="day_only", include_alpha=True)
+            comp = DayNightCompositor(name="dn_test", day_night="day_only", include_alpha=True)
             res = comp((self.data_a,))
             res = res.compute()
-=======
-        comp = DayNightCompositor(name="dn_test", day_night="day_only", include_alpha=True)
-        res = comp((self.data_a,))
-        res = res.compute()
->>>>>>> 652a236e
         expected_l_channel = np.array([[0., 0.33164983], [0.66835017, 1.]])
         expected_alpha = np.array([[1., 1.], [1., 1.]])
         np.testing.assert_allclose(res.values[0], expected_l_channel)
@@ -598,17 +544,11 @@
     def test_day_only_area_with_alpha_and_missing_data(self):
         """Test compositor with day portion with alpha_band when SZA data is not provided and there is missing data."""
         from satpy.composites import DayNightCompositor
-<<<<<<< HEAD
 
         with dask.config.set(scheduler=CustomScheduler(max_computes=1)):
-            comp = DayNightCompositor(name='dn_test', day_night="day_only", include_alpha=True)
+            comp = DayNightCompositor(name="dn_test", day_night="day_only", include_alpha=True)
             res = comp((self.data_b,))
             res = res.compute()
-=======
-        comp = DayNightCompositor(name="dn_test", day_night="day_only", include_alpha=True)
-        res = comp((self.data_b,))
-        res = res.compute()
->>>>>>> 652a236e
         expected_l_channel = np.array([[np.nan, 0.], [0.5, 1.]])
         expected_alpha = np.array([[np.nan, 1.], [1., 1.]])
         np.testing.assert_allclose(res.values[0], expected_l_channel)
@@ -617,17 +557,11 @@
     def test_day_only_area_without_alpha(self):
         """Test compositor with day portion without alpha_band when SZA data is not provided."""
         from satpy.composites import DayNightCompositor
-<<<<<<< HEAD
 
         with dask.config.set(scheduler=CustomScheduler(max_computes=1)):
-            comp = DayNightCompositor(name='dn_test', day_night="day_only", include_alpha=False)
+            comp = DayNightCompositor(name="dn_test", day_night="day_only", include_alpha=False)
             res = comp((self.data_a,))
             res = res.compute()
-=======
-        comp = DayNightCompositor(name="dn_test", day_night="day_only", include_alpha=False)
-        res = comp((self.data_a,))
-        res = res.compute()
->>>>>>> 652a236e
         expected = np.array([[0., 0.33164983], [0.66835017, 1.]])
         np.testing.assert_allclose(res.values[0], expected)
         assert "A" not in res.bands
