reader:
  name: seviri_l2_bufr
  short_name: SEVIRI l2 BUFR
  long_name: MSG (Meteosat 8 to 11) Level 2 products in BUFR format
  description: SEVIRI L2 BUFR Product Reader
  status: Alpha
  supports_fsspec: false
  sensors: [seviri]
  default_channels: []
  reader: !!python/name:satpy.readers.yaml_reader.GEOFlippableFileYAMLReader

file_types:
  seviri_l2_bufr_asr:
    file_reader: !!python/name:satpy.readers.seviri_l2_bufr.SeviriL2BufrFileHandler
    file_patterns:
        - 'ASRBUFRProd_{start_time:%Y%m%d%H%M%S}Z_00_{server:s}_{satellite:s}_{mission:s}_{subsat:s}'
        - '{spacecraft:s}-SEVI-MSGASRE-{loc1:s}-{loc2:s}-{start_time:%Y%m%d%H%M%S}.000000000Z-{time1:%Y%m%d%H%M%S}-{ord1:s}.bfr'
        - '{spacecraft:s}-SEVI-MSGASRE-{loc1:s}-{loc2:s}-{start_time:%Y%m%d%H%M%S}.000000000Z-{time1:%Y%m%d%H%M%S}-{ord1:s}'
  seviri_l2_bufr_cla:
    file_reader: !!python/name:satpy.readers.seviri_l2_bufr.SeviriL2BufrFileHandler
    file_patterns:
        - 'CLABUFRProd_{start_time:%Y%m%d%H%M%S}Z_00_{server:s}_{satellite:s}_{mission:s}_{subsat:s}'
        - '{spacecraft:s}-SEVI-MSGCLAP-{loc1:s}-{loc2:s}-{start_time:%Y%m%d%H%M%S}.000000000Z-{time1:%Y%m%d%H%M%S}-{ord1:s}.bfr'
        - '{spacecraft:s}-SEVI-MSGCLAP-{loc1:s}-{loc2:s}-{start_time:%Y%m%d%H%M%S}.000000000Z-{time1:%Y%m%d%H%M%S}-{ord1:s}'

  seviri_l2_bufr_csr:
    file_reader: !!python/name:satpy.readers.seviri_l2_bufr.SeviriL2BufrFileHandler
    file_patterns:
        - 'CSRBUFRProd_{start_time:%Y%m%d%H%M%S}Z_00_{server:s}_{satellite:s}_{mission:s}_{subsat:s}'
        - '{spacecraft:s}-SEVI-MSGCSKR-{loc1:s}-{loc2:s}-{start_time:%Y%m%d%H%M%S}.000000000Z-{time1:%Y%m%d%H%M%S}-{ord1:s}.bfr'
        - '{spacecraft:s}-SEVI-MSGCSKR-{loc1:s}-{loc2:s}-{start_time:%Y%m%d%H%M%S}.000000000Z-{time1:%Y%m%d%H%M%S}-{ord1:s}'

  seviri_l2_bufr_gii:
    file_reader: !!python/name:satpy.readers.seviri_l2_bufr.SeviriL2BufrFileHandler
    file_patterns:
        - 'GIIBUFRProduct_{start_time:%Y%m%d%H%M%S}Z_00_{server:s}_{satellite:s}_{mission:s}_{subsat:s}'
        - '{spacecraft:s}-SEVI-MSGGIIN-{loc1:s}-{loc2:s}-{start_time:%Y%m%d%H%M%S}.000000000Z-{time1:%Y%m%d%H%M%S}-{ord1:s}.bfr'
        - '{spacecraft:s}-SEVI-MSGGIIN-{loc1:s}-{loc2:s}-{start_time:%Y%m%d%H%M%S}.000000000Z-{time1:%Y%m%d%H%M%S}-{ord1:s}'

  seviri_l2_bufr_thu:
    file_reader: !!python/name:satpy.readers.seviri_l2_bufr.SeviriL2BufrFileHandler
    file_patterns:
        - 'THBUFRProd_{start_time:%Y%m%d%H%M%S}Z_00_{server:s}_{satellite:s}_{mission:s}_{subsat:s}'
        - '{spacecraft:s}-SEVI-MSGTPHU-{loc1:s}-{loc2:s}-{start_time:%Y%m%d%H%M%S}.000000000Z-{time1:%Y%m%d%H%M%S}-{ord1:s}.bfr'
        - '{spacecraft:s}-SEVI-MSGTPHU-{loc1:s}-{loc2:s}-{start_time:%Y%m%d%H%M%S}.000000000Z-{time1:%Y%m%d%H%M%S}-{ord1:s}'

  seviri_l2_bufr_toz:
    file_reader: !!python/name:satpy.readers.seviri_l2_bufr.SeviriL2BufrFileHandler
    file_patterns:
        - 'TOZBUFRProd_{start_time:%Y%m%d%H%M%S}Z_00_{server:s}_{satellite:s}_{mission:s}_{subsat:s}'
        - '{spacecraft:s}-SEVI-MSGTOZN-{loc1:s}-{loc2:s}-{start_time:%Y%m%d%H%M%S}.000000000Z-{time1:%Y%m%d%H%M%S}-{ord1:s}.bfr'
        - '{spacecraft:s}-SEVI-MSGTOZN-{loc1:s}-{loc2:s}-{start_time:%Y%m%d%H%M%S}.000000000Z-{time1:%Y%m%d%H%M%S}-{ord1:s}'

  seviri_l2_bufr_amv:
    file_reader: !!python/name:satpy.readers.seviri_l2_bufr.SeviriL2BufrFileHandler
    file_patterns:
        - 'AMVBUFRProd_{start_time:%Y%m%d%H%M%S}Z_00_{server:s}_{satellite:s}_{mission:s}_{subsat:s}'
        - '{spacecraft:s}-SEVI-MSGAMVE-{loc1:s}-{loc2:s}-{start_time:%Y%m%d%H%M%S}.000000000Z-{time1:%Y%m%d%H%M%S}-{ord1:s}.bfr'
        - '{spacecraft:s}-SEVI-MSGAMVE-{loc1:s}-{loc2:s}-{start_time:%Y%m%d%H%M%S}.000000000Z-{time1:%Y%m%d%H%M%S}-{ord1:s}'

datasets:

  latitude:
    name: latitude
    key: 'latitude'
<<<<<<< HEAD
    long_name: Latitude
    standard_name: latitude
    resolution: [48006.450653072,9001.209497451]
    file_type: [seviri_l2_bufr_asr,seviri_l2_bufr_cla,seviri_l2_bufr_csr,seviri_l2_bufr_gii,seviri_l2_bufr_thu,seviri_l2_bufr_toz]
=======
    resolution: [48006.450653072,9001.209497451,72009.675979608]
    file_type: [seviri_l2_bufr_asr,seviri_l2_bufr_cla,seviri_l2_bufr_csr,seviri_l2_bufr_gii,seviri_l2_bufr_thu,seviri_l2_bufr_toz,seviri_l2_bufr_amv]
    standard_name: latitude
>>>>>>> 11708d0d
    units: degree_north
    fill_value: -1.e+100

  longitude:
    name: longitude
    key: 'longitude'
<<<<<<< HEAD
    resolution: [48006.450653072,9001.209497451]
    file_type: [seviri_l2_bufr_asr,seviri_l2_bufr_cla,seviri_l2_bufr_csr,seviri_l2_bufr_gii,seviri_l2_bufr_thu,seviri_l2_bufr_toz]
    long_name: Longitude
=======
    resolution: [48006.450653072,9001.209497451,72009.675979608]
    file_type: [seviri_l2_bufr_asr,seviri_l2_bufr_cla,seviri_l2_bufr_csr,seviri_l2_bufr_gii,seviri_l2_bufr_thu,seviri_l2_bufr_toz,seviri_l2_bufr_amv]
>>>>>>> 11708d0d
    standard_name: longitude
    units: degree_east
    fill_value: -1.e+100

  # ---- ASR products ------------
  nir39all:
    name: nir39all
    key: '#19#brightnessTemperature'
    resolution: 48006.450653072
    wavelength: [ 3.48, 3.92, 4.36 ]
    long_name: TOA Brightness Temperature at 3.9um (all pixels)
    standard_name: toa_brightness_temperature
    units: K
    file_type: seviri_l2_bufr_asr
    coordinates:
       - longitude
       - latitude
    fill_value: -1.e+100

  nir39clr:
    name: nir39clr
    long_name: TOA Brightness Temperature at 3.9um (clear pixels)
    standard_name: toa_brightness_temperature
    key: '#20#brightnessTemperature'
    resolution: 48006.450653072
    wavelength: [ 3.48, 3.92, 4.36 ]
    units: K
    file_type: seviri_l2_bufr_asr
    coordinates:
       - longitude
       - latitude
    fill_value: -1.e+100

  nir39cld:
    name: nir39cld
    long_name: TOA Brightness Temperature at 3.9um (cloudy pixels)
    standard_name: toa_brightness_temperature
    key: '#21#brightnessTemperature'
    resolution: 48006.450653072
    wavelength: [ 3.48, 3.92, 4.36 ]
    units: K
    file_type: seviri_l2_bufr_asr
    coordinates:
       - longitude
       - latitude
    fill_value: -1.e+100

  nir39low:
    name: nir39low
    long_name: TOA Brightness Temperature at 3.9um (low clouds pixels)
    standard_name: toa_brightness_temperature
    key: '#22#brightnessTemperature'
    resolution: 48006.450653072
    wavelength: [ 3.48, 3.92, 4.36 ]
    units: K
    file_type: seviri_l2_bufr_asr
    coordinates:
       - longitude
       - latitude
    fill_value: -1.e+100

  nir39med:
    name: nir39med
    long_name: TOA Brightness Temperature at 3.9um (medium cloud pixels)
    standard_name: toa_brightness_temperature
    key: '#23#brightnessTemperature'
    resolution: 48006.450653072
    wavelength: [ 3.48, 3.92, 4.36 ]
    units: K
    file_type: seviri_l2_bufr_asr
    coordinates:
       - longitude
       - latitude
    fill_value: -1.e+100

  nir39high:
    name: nir39high
    long_name: TOA Brightness Temperature at 3.9um (high cloud pixels)
    standard_name: toa_brightness_temperature
    key: '#24#brightnessTemperature'
    resolution: 48006.450653072
    wavelength: [ 3.48, 3.92, 4.36 ]
    units: K
    file_type: seviri_l2_bufr_asr
    coordinates:
       - longitude
       - latitude
    fill_value: -1.e+100

  wv62all:
    name: wv62all
    long_name: TOA Brightness Temperature at 6.2um (all pixels)
    standard_name: toa_brightness_temperature
    key: '#25#brightnessTemperature'
    resolution: 48006.450653072
    wavelength: [5.35, 6.25, 7.15]
    units: K
    file_type: seviri_l2_bufr_asr
    coordinates:
       - longitude
       - latitude
    fill_value: -1.e+100

  wv62clr:
    name: wv62clr
    long_name: TOA Brightness Temperature at 6.2um (clear pixels)
    standard_name: toa_brightness_temperature
    key: '#26#brightnessTemperature'
    resolution: 48006.450653072
    wavelength: [5.35, 6.25, 7.15]
    units: K
    file_type: seviri_l2_bufr_asr
    coordinates:
       - longitude
       - latitude
    fill_value: -1.e+100

  wv62cld:
    name: wv62cld
    long_name: TOA Brightness Temperature at 6.2um (cloudy pixels)
    standard_name: toa_brightness_temperature
    key: '#27#brightnessTemperature'
    resolution: 48006.450653072
    wavelength: [5.35, 6.25, 7.15]
    units: K
    file_type: seviri_l2_bufr_asr
    coordinates:
       - longitude
       - latitude
    fill_value: -1.e+100

  wv62low:
    name: wv62low
    long_name: TOA Brightness Temperature at 6.2um (low cloud pixels)
    standard_name: toa_brightness_temperature
    key: '#28#brightnessTemperature'
    resolution: 48006.450653072
    wavelength: [5.35, 6.25, 7.15]
    units: K
    file_type: seviri_l2_bufr_asr
    coordinates:
       - longitude
       - latitude
    fill_value: -1.e+100

  wv62med:
    name: wv62med
    long_name: TOA Brightness Temperature at 6.2um (medium cloud pixels)
    standard_name: toa_brightness_temperature
    key: '#29#brightnessTemperature'
    resolution: 48006.450653072
    wavelength: [5.35, 6.25, 7.15]
    units: K
    file_type: seviri_l2_bufr_asr
    coordinates:
       - longitude
       - latitude
    fill_value: -1.e+100

  wv62high:
    name: wv62high
    long_name: TOA Brightness Temperature at 6.2um (high cloud pixels)
    standard_name: toa_brightness_temperature
    key: '#30#brightnessTemperature'
    resolution: 48006.450653072
    wavelength: [5.35, 6.25, 7.15]
    units: K
    file_type: seviri_l2_bufr_asr
    coordinates:
       - longitude
       - latitude
    fill_value: -1.e+100

  wv73all:
    name: wv73all
    long_name: TOA Brightness Temperature at 7.3um (all pixels)
    standard_name: toa_brightness_temperature
    key: '#31#brightnessTemperature'
    resolution: 48006.450653072
    wavelength: [6.85, 7.35, 7.85]
    units: K
    file_type: seviri_l2_bufr_asr
    coordinates:
       - longitude
       - latitude
    fill_value: -1.e+100

  wv73clr:
    name: wv73clr
    long_name: TOA Brightness Temperature at 7.3um (clear pixels)
    standard_name: toa_brightness_temperature
    key: '#32#brightnessTemperature'
    resolution: 48006.450653072
    wavelength: [6.85, 7.35, 7.85]
    units: K
    file_type: seviri_l2_bufr_asr
    coordinates:
       - longitude
       - latitude
    fill_value: -1.e+100

  wv73cld:
    name: wv73cld
    long_name: TOA Brightness Temperature at 7.3um (cloudy pixels)
    standard_name: toa_brightness_temperature
    key: '#33#brightnessTemperature'
    resolution: 48006.450653072
    wavelength: [6.85, 7.35, 7.85]
    units: K
    file_type: seviri_l2_bufr_asr
    coordinates:
       - longitude
       - latitude
    fill_value: -1.e+100

  wv73low:
    name: wv73low
    long_name: TOA Brightness Temperature at 7.3um (low cloud pixels)
    standard_name: toa_brightness_temperature
    key: '#34#brightnessTemperature'
    resolution: 48006.450653072
    wavelength: [6.85, 7.35, 7.85]
    units: K
    file_type: seviri_l2_bufr_asr
    coordinates:
       - longitude
       - latitude
    fill_value: -1.e+100

  wv73med:
    name: wv73med
    long_name: TOA Brightness Temperature at 7.3um (medium cloud pixels)
    standard_name: toa_brightness_temperature
    key: '#35#brightnessTemperature'
    resolution: 48006.450653072
    wavelength: [6.85, 7.35, 7.85]
    units: K
    file_type: seviri_l2_bufr_asr
    coordinates:
       - longitude
       - latitude
    fill_value: -1.e+100

  wv73high:
    name: wv73high
    long_name: TOA Brightness Temperature at 7.3um (high cloud pixels)
    standard_name: toa_brightness_temperature
    key: '#36#brightnessTemperature'
    resolution: 48006.450653072
    wavelength: [6.85, 7.35, 7.85]
    units: K
    file_type: seviri_l2_bufr_asr
    coordinates:
       - longitude
       - latitude
    fill_value: -1.e+100

  ir87all:
    name: ir87all
    long_name: TOA Brightness Temperature at 8.7um (all pixels)
    standard_name: toa_brightness_temperature
    key: '#37#brightnessTemperature'
    resolution: 48006.450653072
    wavelength: [8.3, 8.7, 9.1]
    units: K
    file_type: seviri_l2_bufr_asr
    coordinates:
       - longitude
       - latitude
    fill_value: -1.e+100

  ir87clr:
    name: ir87clr
    long_name: TOA Brightness Temperature at 8.7um (clear pixels)
    standard_name: toa_brightness_temperature
    key: '#38#brightnessTemperature'
    resolution: 48006.450653072
    wavelength: [8.3, 8.7, 9.1]
    units: K
    file_type: seviri_l2_bufr_asr
    coordinates:
       - longitude
       - latitude
    fill_value: -1.e+100

  ir87cld:
    name: ir87cld
    long_name: TOA Brightness Temperature at 8.7um (cloudy pixels)
    standard_name: toa_brightness_temperature
    key: '#39#brightnessTemperature'
    resolution: 48006.450653072
    wavelength: [8.3, 8.7, 9.1]
    units: K
    file_type: seviri_l2_bufr_asr
    coordinates:
       - longitude
       - latitude
    fill_value: -1.e+100

  ir87low:
    name: ir87low
    long_name: TOA Brightness Temperature at 8.7um (low cloud pixels)
    standard_name: toa_brightness_temperature
    key: '#40#brightnessTemperature'
    resolution: 48006.450653072
    wavelength: [8.3, 8.7, 9.1]
    units: K
    file_type: seviri_l2_bufr_asr
    coordinates:
       - longitude
       - latitude
    fill_value: -1.e+100

  ir87med:
    name: ir87med
    long_name: TOA Brightness Temperature at 8.7um (medium cloud pixels)
    standard_name: toa_brightness_temperature
    key: '#41#brightnessTemperature'
    resolution: 48006.450653072
    wavelength: [8.3, 8.7, 9.1]
    units: K
    file_type: seviri_l2_bufr_asr
    coordinates:
       - longitude
       - latitude
    fill_value: -1.e+100

  ir87high:
    name: ir87high
    long_name: TOA Brightness Temperature at 8.7um (high cloud pixels)
    standard_name: toa_brightness_temperature
    key: '#42#brightnessTemperature'
    resolution: 48006.450653072
    wavelength: [8.3, 8.7, 9.1]
    units: K
    file_type: seviri_l2_bufr_asr
    coordinates:
       - longitude
       - latitude
    fill_value: -1.e+100

  ir97all:
    name: ir97all
    long_name: TOA Brightness Temperature at 9.7um (all pixels)
    standard_name: toa_brightness_temperature
    key: '#43#brightnessTemperature'
    resolution: 48006.450653072
    wavelength: [9.38, 9.66, 9.94]
    units: K
    file_type: seviri_l2_bufr_asr
    coordinates:
       - longitude
       - latitude
    fill_value: -1.e+100

  ir97clr:
    name: ir97clr
    long_name: TOA Brightness Temperature at 9.7um (clear pixels)
    standard_name: toa_brightness_temperature
    key: '#44#brightnessTemperature'
    resolution: 48006.450653072
    wavelength: [9.38, 9.66, 9.94]
    units: K
    file_type: seviri_l2_bufr_asr
    coordinates:
       - longitude
       - latitude
    fill_value: -1.e+100

  ir97cld:
    name: ir97cld
    long_name: TOA Brightness Temperature at 9.7um (cloudy pixels)
    standard_name: toa_brightness_temperature
    key: '#45#brightnessTemperature'
    resolution: 48006.450653072
    wavelength: [9.38, 9.66, 9.94]
    units: K
    file_type: seviri_l2_bufr_asr
    coordinates:
       - longitude
       - latitude
    fill_value: -1.e+100

  ir97low:
    name: ir97low
    long_name: TOA Brightness Temperature at 9.7um (low cloud pixels)
    standard_name: toa_brightness_temperature
    key: '#46#brightnessTemperature'
    resolution: 48006.450653072
    wavelength: [9.38, 9.66, 9.94]
    units: K
    file_type: seviri_l2_bufr_asr
    coordinates:
       - longitude
       - latitude
    fill_value: -1.e+100

  ir97med:
    name: ir97med
    long_name: TOA Brightness Temperature at 9.7um (medium cloud pixels)
    standard_name: toa_brightness_temperature
    key: '#47#brightnessTemperature'
    resolution: 48006.450653072
    wavelength: [9.38, 9.66, 9.94]
    units: K
    file_type: seviri_l2_bufr_asr
    coordinates:
       - longitude
       - latitude
    fill_value: -1.e+100

  ir97high:
    name: ir97high
    key: '#48#brightnessTemperature'
    resolution: 48006.450653072
    wavelength: [9.38, 9.66, 9.94]
    long_name: TOA Brightness Temperature at 9.7um (high cloud pixels)
    standard_name: toa_brightness_temperature
    units: K
    file_type: seviri_l2_bufr_asr
    coordinates:
       - longitude
       - latitude
    fill_value: -1.e+100

  ir108all:
    name: ir108all
    long_name: TOA Brightness Temperature at 10.8um (all pixels)
    standard_name: toa_brightness_temperature
    key: '#49#brightnessTemperature'
    resolution: 48006.450653072
    wavelength: [9.8, 10.8, 11.8]
    units: K
    file_type: seviri_l2_bufr_asr
    coordinates:
       - longitude
       - latitude
    fill_value: -1.e+100

  ir108clr:
    name: ir108clr
    long_name: TOA Brightness Temperature at 10.8um (clear pixels)
    standard_name: toa_brightness_temperature
    key: '#50#brightnessTemperature'
    resolution: 48006.450653072
    wavelength: [9.8, 10.8, 11.8]
    units: K
    file_type: seviri_l2_bufr_asr
    coordinates:
       - longitude
       - latitude
    fill_value: -1.e+100

  ir108cld:
    name: ir108cld
    long_name: TOA Brightness Temperature at 10.8um (cloudy pixels)
    standard_name: toa_brightness_temperature
    key: '#51#brightnessTemperature'
    resolution: 48006.450653072
    wavelength: [9.8, 10.8, 11.8]
    units: K
    file_type: seviri_l2_bufr_asr
    coordinates:
       - longitude
       - latitude
    fill_value: -1.e+100

  ir108low:
    name: ir108low
    long_name: TOA Brightness Temperature at 10.8um (low cloud pixels)
    standard_name: toa_brightness_temperature
    key: '#52#brightnessTemperature'
    resolution: 48006.450653072
    wavelength: [9.8, 10.8, 11.8]
    units: K
    file_type: seviri_l2_bufr_asr
    coordinates:
       - longitude
       - latitude
    fill_value: -1.e+100

  ir108med:
    name: ir108med
    long_name: TOA Brightness Temperature at 10.8um (high cloud pixels)
    standard_name: toa_brightness_temperature
    key: '#53#brightnessTemperature'
    resolution: 48006.450653072
    wavelength: [9.8, 10.8, 11.8]
    units: K
    file_type: seviri_l2_bufr_asr
    coordinates:
       - longitude
       - latitude
    fill_value: -1.e+100

  ir108high:
    name: ir108high
    long_name: TOA Brightness Temperature at 10.8um (high cloud pixels)
    standard_name: toa_brightness_temperature
    key: '#54#brightnessTemperature'
    resolution: 48006.450653072
    wavelength: [9.8, 10.8, 11.8]
    units: K
    file_type: seviri_l2_bufr_asr
    coordinates:
       - longitude
       - latitude
    fill_value: -1.e+100

  ir120all:
    name: ir120all
    long_name: TOA Brightness Temperature at 12.0um (all pixels)
    standard_name: toa_brightness_temperature
    key: '#55#brightnessTemperature'
    resolution: 48006.450653072
    wavelength: [11.0, 12.0, 13.0]
    units: K
    file_type: seviri_l2_bufr_asr
    coordinates:
       - longitude
       - latitude
    fill_value: -1.e+100

  ir120clr:
    name: ir120clr
    long_name: TOA Brightness Temperature at 12.0um (clear pixels)
    standard_name: toa_brightness_temperature
    key: '#56#brightnessTemperature'
    resolution: 48006.450653072
    wavelength: [11.0, 12.0, 13.0]
    units: K
    file_type: seviri_l2_bufr_asr
    coordinates:
       - longitude
       - latitude
    fill_value: -1.e+100

  ir120cld:
    name: ir120cld
    long_name: TOA Brightness Temperature at 12.0um (cloudy pixels)
    standard_name: toa_brightness_temperature
    key: '#57#brightnessTemperature'
    resolution: 48006.450653072
    wavelength: [11.0, 12.0, 13.0]
    units: K
    file_type: seviri_l2_bufr_asr
    coordinates:
       - longitude
       - latitude
    fill_value: -1.e+100

  ir120low:
    name: ir120low
    long_name: TOA Brightness Temperature at 12.0um (low cloud pixels)
    standard_name: toa_brightness_temperature
    key: '#58#brightnessTemperature'
    resolution: 48006.450653072
    wavelength: [11.0, 12.0, 13.0]
    units: K
    file_type: seviri_l2_bufr_asr
    coordinates:
       - longitude
       - latitude
    fill_value: -1.e+100

  ir120med:
    name: ir120med
    long_name: TOA Brightness Temperature at 12.0um (medium cloud pixels)
    standard_name: toa_brightness_temperature
    key: '#59#brightnessTemperature'
    resolution: 48006.450653072
    wavelength: [11.0, 12.0, 13.0]
    units: K
    file_type: seviri_l2_bufr_asr
    coordinates:
       - longitude
       - latitude
    fill_value: -1.e+100

  ir120high:
    name: ir120high
    long_name: TOA Brightness Temperature at 12.0um (high cloud pixels)
    standard_name: toa_brightness_temperature
    key: '#60#brightnessTemperature'
    resolution: 48006.450653072
    wavelength: [11.0, 12.0, 13.0]
    units: K
    file_type: seviri_l2_bufr_asr
    coordinates:
       - longitude
       - latitude
    fill_value: -1.e+100

  ir134all:
    name: ir134all
    long_name: TOA Brightness Temperature at 13.4um (all pixels)
    standard_name: toa_brightness_temperature
    key: '#61#brightnessTemperature'
    resolution: 48006.450653072
    wavelength: [12.4, 13.4, 14.4]
    units: K
    file_type: seviri_l2_bufr_asr
    coordinates:
       - longitude
       - latitude
    fill_value: -1.e+100

  ir134clr:
    name: ir134clr
    long_name: TOA Brightness Temperature at 13.4um (clear pixels)
    standard_name: toa_brightness_temperature
    key: '#62#brightnessTemperature'
    resolution: 48006.450653072
    wavelength: [12.4, 13.4, 14.4]
    units: K
    file_type: seviri_l2_bufr_asr
    coordinates:
       - longitude
       - latitude
    fill_value: -1.e+100

  ir134cld:
    name: ir134cld
    long_name: TOA Brightness Temperature at 13.4um (cloudy pixels)
    standard_name: toa_brightness_temperature
    key: '#63#brightnessTemperature'
    resolution: 48006.450653072
    wavelength: [12.4, 13.4, 14.4]
    units: K
    file_type: seviri_l2_bufr_asr
    coordinates:
       - longitude
       - latitude
    fill_value: -1.e+100

  ir134low:
    name: ir134low
    long_name: TOA Brightness Temperature at 13.4um (low cloud pixels)
    standard_name: toa_brightness_temperature
    key: '#64#brightnessTemperature'
    resolution: 48006.450653072
    wavelength: [12.4, 13.4, 14.4]
    units: K
    file_type: seviri_l2_bufr_asr
    coordinates:
       - longitude
       - latitude
    fill_value: -1.e+100

  ir134med:
    name: ir134med
    long_name: TOA Brightness Temperature at 13.4um (medium cloud pixels)
    standard_name: toa_brightness_temperature
    key: '#65#brightnessTemperature'
    resolution: 48006.450653072
    wavelength: [12.4, 13.4, 14.4]
    units: K
    file_type: seviri_l2_bufr_asr
    coordinates:
       - longitude
       - latitude
    fill_value: -1.e+100

  ir134high:
    name: ir134high
    long_name: TOA Brightness Temperature at 13.4um (high cloud pixels)
    standard_name: toa_brightness_temperature
    key: '#66#brightnessTemperature'
    resolution: 48006.450653072
    wavelength: [12.4, 13.4, 14.4]
    units: K
    file_type: seviri_l2_bufr_asr
    coordinates:
       - longitude
       - latitude
    fill_value: -1.e+100

  pcld:
    name: pcld
    key: '#1#cloudAmountInSegment'
    resolution: 48006.450653072
    long_name: Cloud Fraction in Segment
    standard_name: cloud_area_fraction
    units: '%'
    file_type: seviri_l2_bufr_asr
    coordinates:
       - longitude
       - latitude
    fill_value: 0

  pclr:
    name: pclr
    long_name: Clear Sky Fraction in Segment
    standard_name: clear_sky_area_fraction
    key: '#1#amountSegmentCloudFree'
    resolution: 48006.450653072
    units: '%'
    file_type: seviri_l2_bufr_asr
    coordinates:
       - longitude
       - latitude
    fill_value: 0

  pclrs:
    name: pclrs
    long_name: Clear Sky Fraction in Segment
    standard_name: clar_sky_area_fraction
    key: '#2#amountSegmentCloudFree'
    resolution: 48006.450653072
    units: '%'
    file_type: seviri_l2_bufr_asr
    coordinates:
       - longitude
       - latitude
    fill_value: 0

  # ---- CLA products ------------
  hca:
    name: hca
    long_name: High Cloud Fraction in Segment
    standard_name: cloud_area_fraction
    key: '#1#amountOfHighClouds'
    resolution: 48006.450653072
    units: '%'
    file_type:  seviri_l2_bufr_cla
    coordinates:
       - longitude
       - latitude
    fill_value: 0

  lca:
    name: lca
    long_name: Low Cloud Fraction in Segment
    standard_name: cloud_area_fraction
    key: '#1#amountOfLowClouds'
    resolution: 48006.450653072
    units: '%'
    file_type:  seviri_l2_bufr_cla
    coordinates:
      - longitude
      - latitude
    fill_value: 0

  mca:
    name: mca
    long_name: Medium Cloud Fraction in Segment
    standard_name: cloud_area_fraction
    key: '#1#amountOfMiddleClouds'
    resolution: 48006.450653072
    units: '%'
    file_type:  seviri_l2_bufr_cla
    coordinates:
       - longitude
       - latitude
    fill_value: 0

  tca:
    name: tca
    long_name: Cloud Fraction in Segment
    standard_name: cloud_area_fraction
    key: '#1#cloudAmountInSegment'
    resolution: 48006.450653072
    units: '%'
    file_type:  seviri_l2_bufr_cla
    coordinates:
       - longitude
       - latitude
    fill_value: 0

  # ---- CSR products ------------
  nir39:
    name: nir39
    long_name: TOA Brightness Temperature at 3.9um
    standard_name: toa_brightness_temperature
    key: '#4#brightnessTemperature'
    resolution: 48006.450653072
    wavelength: [3.48, 3.92, 4.36]
    units:  "W/sr-1/m-2"
    file_type: seviri_l2_bufr_csr
    coordinates:
       - longitude
       - latitude
    fill_value: -1.e+100

  cld39:
    name: cld39
    long_name: Cloud Fraction in Segment at 3.9um
    standard_name: cloud_area_fraction
    key: '#4#cloudAmountInSegment'
    resolution: 48006.450653072
    wavelength: [3.48, 3.92, 4.36]
    units: '%'
    file_type: seviri_l2_bufr_csr
    coordinates:
       - longitude
       - latitude
    fill_value: -1.e+100

  wv62:
    name: wv62
    long_name: TOA Brightness Temperature at 6.2um
    standard_name: toa_brightness_temperature
    key: '#5#brightnessTemperature'
    resolution: 48006.450653072
    wavelength: [5.35, 6.25, 7.15]
    units: "W/sr-1/m-2"
    file_type: seviri_l2_bufr_csr
    coordinates:
       - longitude
       - latitude
    fill_value: -1.e+100

  cld62:
    name: cld62
    long_name: Cloud Fraction in Segment at 6.2um
    standard_name: cloud_area_fraction
    key: '#5#cloudAmountInSegment'
    resolution: 48006.450653072
    wavelength: [5.35, 6.25, 7.15]
    units: '%'
    file_type: seviri_l2_bufr_csr
    coordinates:
       - longitude
       - latitude
    fill_value: -1.e+100

  wv73:
    name: wv73
    long_name: TOA Brightness Temperature at 7.3um
    standard_name: toa_brightness_temperature
    key: '#6#brightnessTemperature'
    resolution: 48006.450653072
    wavelength: [6.85, 7.35, 7.85]
    units: "W/sr-1/m-2"
    file_type: seviri_l2_bufr_csr
    coordinates:
       - longitude
       - latitude
    fill_value: -1.e+100

  cld73:
    name: cld73
    long_name: Cloud Fraction in Segment at 7.3um
    standard_name: cloud_area_fraction
    key: '#6#cloudAmountInSegment'
    resolution: 48006.450653072
    wavelength: [6.85, 7.35, 7.85]
    units: '%'
    file_type: seviri_l2_bufr_csr
    coordinates:
       - longitude
       - latitude
    fill_value: -1.e+100

  ir87:
    name: ir87
    long_name: TOA Brightness Temperature at 8.7um
    standard_name: toa_brightness_temperature
    key: '#7#brightnessTemperature'
    resolution: 48006.450653072
    wavelength: [8.3, 8.7, 9.1]
    units: "W/sr-1/m-2"
    file_type: seviri_l2_bufr_csr
    coordinates:
       - longitude
       - latitude
    fill_value: -1.e+100

  cld87:
    name: cld87
    key: '#7#cloudAmountInSegment'
    resolution: 48006.450653072
    wavelength: [8.3, 8.7, 9.1]
    long_name: Cloud Fraction in Segment at 8.7um
    standard_name: cloud_area_fraction
    units: '%'
    file_type: seviri_l2_bufr_csr
    coordinates:
       - longitude
       - latitude
    fill_value: -1.e+100

  ir97:
    name: ir97
    long_name: TOA Brightness Temperature at 9.7um
    standard_name: toa_brightness_temperature
    key: '#8#brightnessTemperature'
    resolution: 48006.450653072
    wavelength: [9.38, 9.66, 9.94]
    units: "W/sr-1/m-2"
    file_type: seviri_l2_bufr_csr
    coordinates:
       - longitude
       - latitude
    fill_value: -1.e+100

  cld97:
    name: cld97
    long_name: Cloud Fraction in Segment at 9.7um
    standard_name: cloud_area_fraction
    key: '#8#cloudAmountInSegment'
    resolution: 48006.450653072
    wavelength: [9.38, 9.66, 9.94]
    units: '%'
    file_type: seviri_l2_bufr_csr
    coordinates:
       - longitude
       - latitude
    fill_value: -1.e+100

  ir108:
    name: ir108
    long_name: TOA Brightness Temperature at 10.8um
    standard_name: toa_brightness_temperature
    key: '#9#brightnessTemperature'
    resolution: 48006.450653072
    wavelength: [9.8, 10.8, 11.8]
    units: "W/sr-1/m-2"
    file_type: seviri_l2_bufr_csr
    coordinates:
       - longitude
       - latitude
    fill_value: -1.e+100

  cld108:
    name: cld108
    long_name: Cloud Fraction in Segment at 10.8um
    standard_name: cloud_area_fraction
    key: '#9#cloudAmountInSegment'
    resolution: 48006.450653072
    wavelength: [9.8, 10.8, 11.8]
    units: '%'
    file_type: seviri_l2_bufr_csr
    coordinates:
       - longitude
       - latitude
    fill_value: -1.e+100

  ir120:
    name: ir120
    long_name: TOA Brightness Temperature at 12.0um
    standard_name: toa_brightness_temperature
    key: '#10#brightnessTemperature'
    resolution: 48006.450653072
    wavelength: [11.0, 12.0, 13.0]
    units: "W/sr-1/m-2"
    file_type: seviri_l2_bufr_csr
    coordinates:
       - longitude
       - latitude
    fill_value: -1.e+100

  cld120:
    name: cld120
    long_name: Cloud Fraction in Segment at 12.0um
    standard_name: cloud_area_fraction
    key: '#10#cloudAmountInSegment'
    resolution: 48006.450653072
    wavelength: [11.0, 12.0, 13.0]
    units: '%'
    file_type: seviri_l2_bufr_csr
    coordinates:
       - longitude
       - latitude
    fill_value: -1.e+100

  ir134:
    name: ir134
    long_name: TOA Brightness Temperature at 13.4um
    standard_name: toa_brightness_temperature
    key: '#11#brightnessTemperature'
    resolution: 48006.450653072
    wavelength: [12.4, 13.4, 14.4]
    units: "W/sr-1/m-2"
    file_type: seviri_l2_bufr_csr
    coordinates:
       - longitude
       - latitude
    fill_value: -1.e+100

  cld134:
    name: cld134
    long_name: Cloud Fraction in Segment at 13.4um
    standard_name: cloud_area_fraction
    key: '#11#cloudAmountInSegment'
    resolution: 48006.450653072
    wavelength: [12.4, 13.4, 14.4]
    units: '%'
    file_type: seviri_l2_bufr_csr
    coordinates:
       - longitude
       - latitude
    fill_value: -1.e+100

  # ---- GII products ------------

  ki:
    name: ki
    long_name: Atmospheric Stability K-Index
    standard_name: atmosphere_stability_k_index
    key: '#1#kIndex'
    resolution: 9001.209497451
    coordinates:
       - longitude
       - latitude
    units: ""
    file_type: seviri_l2_bufr_gii
    fill_value: -1.e+100

  ko:
    name: ko
    long_name: Atmospheric Stability K0-Index
    standard_name: atmosphere_stability_k0_index
    key: '#1#koIndex'
    resolution: 9001.209497451
    coordinates:
       - longitude
       - latitude
    units: ""
    file_type: seviri_l2_bufr_gii
    fill_value: -1.e+100

  li:
    name: li
    long_name: Atmospheric Stability LI-Index
    standard_name: atmosphere_stability_lifted_index
    key: '#1#parcelLiftedIndexTo500Hpa'
    resolution: 9001.209497451
    coordinates:
       - longitude
       - latitude
    units: ""
    file_type: seviri_l2_bufr_gii
    fill_value: -1.e+100

  lpw1:
    name: lpw1
    long_name: Lower Layer Precipitable Water Vapour Amount
    standard_name: lwe_thickness_of_precipitation_amount
    key: '#2#precipitableWater'
    resolution: 9001.209497451
    coordinates:
       - longitude
       - latitude
    units: mm
    file_type: seviri_l2_bufr_gii
    fill_value: -1.e+100

  lpw2:
    name: lpw2
    long_name: Medium Layer Precipitable Water Vapour Amount
    standard_name: lwe_thickness_of_precipitation_amount
    key: '#3#precipitableWater'
    resolution: 9001.209497451
    coordinates:
       - longitude
       - latitude
    units: mm
    file_type: seviri_l2_bufr_gii
    fill_value: -1.e+100

  lpw3:
    name: lpw3
    long_name: Higher Layer Precipitable Water Vapour Amount
    standard_name: lwe_thickness_of_precipitation_amount
    key: '#4#precipitableWater'
    resolution: 9001.209497451
    coordinates:
       - longitude
       - latitude
    units: mm
    file_type: seviri_l2_bufr_gii
    fill_value: -1.e+100

  mb:
    name: mb
    long_name: Atmospheric Stability Maximum Buoyancy Index
    standard_name: atmosphere_stability_maximum_buoyancy_index
    key: '#1#maximumBuoyancy'
    resolution: 9001.209497451
    coordinates:
       - longitude
       - latitude
    units: ""
    file_type: seviri_l2_bufr_gii
    fill_value: -1.e+100

  stza:
    name: stza
    long_name: Instrument view Zenith Angle
    standard_name: sensor_zenith_angle
    key: '#1#satelliteZenithAngle'
    resolution: 9001.209497451
    coordinates:
       - longitude
       - latitude
    units: degrees
    file_type: seviri_l2_bufr_gii
    fill_value: 0

  tpw:
    name: tpw
    long_name: Total Column Precipitable Water Vapour Amount
    standard_name: lwe_thickness_of_precipitation_amount
    key: '#1#precipitableWater'
    resolution: 9001.209497451
    coordinates:
       - longitude
       - latitude
    units: mm
    file_type: seviri_l2_bufr_gii
    fill_value: -1.e+100

  # ---- THU products ------------
  thu62:
    name: thu62
    long_name: Relative Humidity at 6.2um
    standard_name: relative_humidity
    key: '#1#relativeHumidity'
    resolution: 48006.450653072
    units: '%'
    file_type: seviri_l2_bufr_thu
    coordinates:
       - longitude
       - latitude
    fill_value: -1.e+100

  thu73:
    name: thu73
    long_name: Relative Humidity at 7.3um
    standard_name: relative_humidity
    key: '#2#relativeHumidity'
    resolution: 48006.450653072
    units: '%'
    file_type: seviri_l2_bufr_thu
    coordinates:
       - longitude
       - latitude
    fill_value: -1.e+100

  # ---- TOZ products ------------
  toz:
    name: toz
    long_name: Total Column Ozone Amount
    standard_name: atmosphere_mass_content_of_ozone
    key: '#1#totalOzone'
    resolution: 9001.209497451
    units: dobson
    file_type: seviri_l2_bufr_toz
    coordinates:
       - longitude
       - latitude
    fill_value: 0

  qual:
    name: qual
    long_name: Total Column Ozone Quality Index
    standard_name: atmosphere_mass_content_of_ozone quality_flag
    key: '#1#totalOzone->totalOzoneQuality'
    resolution: 9001.209497451
    units: ""
    file_type: seviri_l2_bufr_toz
    coordinates:
       - longitude
       - latitude
    fill_value: 0

  # ---- AMV products ------------
  speed:
    name: speed
    key: '#1#windSpeed'
    resolution: 72009.675979608
    file_type: seviri_l2_bufr_amv
    standard_name: wind_speed
    units: m s-1
    fill_value: -1.e+100
    coordinates:
       - longitude
       - latitude

  direction:
    name: direction
    key: '#1#windDirection'
    resolution: 72009.675979608
    file_type: seviri_l2_bufr_amv
    standard_name: wind_to_direction
    units: deg
    fill_value: -1.e+100
    coordinates:
       - longitude
       - latitude

  pressure:
    name: pressure
    key: '#1#pressure'
    resolution: 72009.675979608
    file_type: seviri_l2_bufr_amv
    standard_name: wind_pressure
    units: Pa
    fill_value: -1.e+100
    coordinates:
       - longitude
       - latitude<|MERGE_RESOLUTION|>--- conflicted
+++ resolved
@@ -63,30 +63,17 @@
   latitude:
     name: latitude
     key: 'latitude'
-<<<<<<< HEAD
-    long_name: Latitude
-    standard_name: latitude
-    resolution: [48006.450653072,9001.209497451]
-    file_type: [seviri_l2_bufr_asr,seviri_l2_bufr_cla,seviri_l2_bufr_csr,seviri_l2_bufr_gii,seviri_l2_bufr_thu,seviri_l2_bufr_toz]
-=======
     resolution: [48006.450653072,9001.209497451,72009.675979608]
     file_type: [seviri_l2_bufr_asr,seviri_l2_bufr_cla,seviri_l2_bufr_csr,seviri_l2_bufr_gii,seviri_l2_bufr_thu,seviri_l2_bufr_toz,seviri_l2_bufr_amv]
     standard_name: latitude
->>>>>>> 11708d0d
     units: degree_north
     fill_value: -1.e+100
 
   longitude:
     name: longitude
     key: 'longitude'
-<<<<<<< HEAD
-    resolution: [48006.450653072,9001.209497451]
-    file_type: [seviri_l2_bufr_asr,seviri_l2_bufr_cla,seviri_l2_bufr_csr,seviri_l2_bufr_gii,seviri_l2_bufr_thu,seviri_l2_bufr_toz]
-    long_name: Longitude
-=======
     resolution: [48006.450653072,9001.209497451,72009.675979608]
     file_type: [seviri_l2_bufr_asr,seviri_l2_bufr_cla,seviri_l2_bufr_csr,seviri_l2_bufr_gii,seviri_l2_bufr_thu,seviri_l2_bufr_toz,seviri_l2_bufr_amv]
->>>>>>> 11708d0d
     standard_name: longitude
     units: degree_east
     fill_value: -1.e+100
